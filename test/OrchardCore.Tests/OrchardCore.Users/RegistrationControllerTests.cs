--- conflicted
+++ resolved
@@ -47,11 +47,9 @@
                 Mock.Of<IAuthorizationService>(),
                 mockSiteService,
                 Mock.Of<INotifier>(),
-<<<<<<< HEAD
-=======
-                mockSmtpService, 
+                mockSmtpService,
+                Mock.Of<IShapeFactory>(),
                 Mock.Of<IDisplayHelper>(),
->>>>>>> f93b41df
                 Mock.Of<ILogger<RegistrationController>>(),
                 Mock.Of<IHtmlLocalizer<RegistrationController>>(),
                 Mock.Of<IStringLocalizer<RegistrationController>>());
@@ -83,11 +81,9 @@
                 Mock.Of<IAuthorizationService>(),
                 mockSiteService,
                 Mock.Of<INotifier>(),
-<<<<<<< HEAD
-=======
                 mockSmtpService,
+                Mock.Of<IShapeFactory>(),
                 Mock.Of<IDisplayHelper>(),
->>>>>>> f93b41df
                 Mock.Of<ILogger<RegistrationController>>(),
                 Mock.Of<IHtmlLocalizer<RegistrationController>>(),
                 Mock.Of<IStringLocalizer<RegistrationController>>());

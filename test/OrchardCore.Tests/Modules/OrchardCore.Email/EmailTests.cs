using System.IO;
using System.Linq;
using System.Threading.Tasks;
using Microsoft.Extensions.Localization;
using Microsoft.Extensions.Logging;
using Microsoft.Extensions.Options;
using MimeKit;
using Moq;
using OrchardCore.Email;
using OrchardCore.Email.Services;
using OrchardCore.Settings;
using Xunit;

namespace OrchardCore.Tests.Modules.OrchardCore.Email
{
    public class EmailTests
    {
        [Fact]
        public async Task SendEmail_WithDisplayName()
        {
<<<<<<< HEAD
            var pickupDirectoryPath = Path.Combine(Directory.GetCurrentDirectory(), "Email");

            if (Directory.Exists(pickupDirectoryPath))
            {
                var directory = new DirectoryInfo(pickupDirectoryPath);
                directory.GetFiles().ToList().ForEach(f => f.Delete());
            }

            Directory.CreateDirectory(pickupDirectoryPath);

            var options = new Mock<IOptions<SmtpSettings>>();
            options.Setup(o => o.Value).Returns(new SmtpSettings
            {
                DefaultSender = "Your Name <youraddress@host.com>",
                DeliveryMethod = SmtpDeliveryMethod.SpecifiedPickupDirectory,
                PickupDirectoryLocation = pickupDirectoryPath
            });
            var logger = new Mock<ILogger<SmtpService>>();
            var siteService = new Mock<ISiteService>();
            var localizer = new Mock<IStringLocalizer<SmtpService>>();
            var smtp = new SmtpService(options.Object, logger.Object, siteService.Object, localizer.Object);
=======
>>>>>>> d599a9a6
            var message = new MailMessage
            {
                To = "info@oc.com",
                Subject = "Test",
                Body = "Test Message"
            };

            await SendEmailAsync("Your Name <youraddress@host.com>", message);
        }

        [Fact]
        public async Task SendEmail_UsesDefaultSender()
        {
<<<<<<< HEAD
            var pickupDirectoryPath = Path.Combine(Directory.GetCurrentDirectory(), "Email");

            if (Directory.Exists(pickupDirectoryPath))
            {
                var directory = new DirectoryInfo(pickupDirectoryPath);
                directory.GetFiles().ToList().ForEach(f => f.Delete());
            }

            Directory.CreateDirectory(pickupDirectoryPath);

            var options = new Mock<IOptions<SmtpSettings>>();
            options.Setup(o => o.Value).Returns(new SmtpSettings
            {
                DefaultSender = "Your Name <youraddress@host.com>",
                DeliveryMethod = SmtpDeliveryMethod.SpecifiedPickupDirectory,
                PickupDirectoryLocation = pickupDirectoryPath
            });
            var logger = new Mock<ILogger<SmtpService>>();
            var siteService = new Mock<ISiteService>();
            var localizer = new Mock<IStringLocalizer<SmtpService>>();
            var smtp = new SmtpService(options.Object, logger.Object, siteService.Object, localizer.Object);
=======
>>>>>>> d599a9a6
            var message = new MailMessage
            {
                To = "info@oc.com",
                Subject = "Test",
                Body = "Test Message"
            };
            var content = await SendEmailAsync("Your Name <youraddress@host.com>", message);

            Assert.Contains("From: Your Name <youraddress@host.com>", content);
        }

        [Fact]
        public async Task SendEmail_UsesCustomSender()
        {
<<<<<<< HEAD
            var pickupDirectoryPath = Path.Combine(Directory.GetCurrentDirectory(), "Email");

            if (Directory.Exists(pickupDirectoryPath))
            {
                var directory = new DirectoryInfo(pickupDirectoryPath);
                directory.GetFiles().ToList().ForEach(f => f.Delete());
            }

            Directory.CreateDirectory(pickupDirectoryPath);

            var options = new Mock<IOptions<SmtpSettings>>();
            options.Setup(o => o.Value).Returns(new SmtpSettings
            {
                DefaultSender = "Your Name <youraddress@host.com>",
                DeliveryMethod = SmtpDeliveryMethod.SpecifiedPickupDirectory,
                PickupDirectoryLocation = pickupDirectoryPath
            });
            var logger = new Mock<ILogger<SmtpService>>();
            var siteService = new Mock<ISiteService>();
            var localizer = new Mock<IStringLocalizer<SmtpService>>();
            var smtp = new SmtpService(options.Object, logger.Object, siteService.Object, localizer.Object);
=======
>>>>>>> d599a9a6
            var message = new MailMessage
            {
                To = "info@oc.com",
                Subject = "Test",
                Body = "Test Message",
                From = "My Name <youraddress@host.com>",
            };
            var content = await SendEmailAsync("Your Name <youraddress@host.com>", message);

            Assert.Contains("From: My Name <youraddress@host.com>", content);
            Assert.Contains("Sender: Your Name <youraddress@host.com>", content);
        }

        [Fact]
        public async Task SendEmail_UsesCustomAutherAndSender()
        {
            var message = new MailMessage
            {
                To = "info@oc.com",
                Subject = "Test",
                Body = "Test Message",
                Sender = "Hisham Bin Ateya <hishamco_2007@hotmail.com>",
            };
            var content = await SendEmailAsync("Sebastien Ros <sebastienros@gmail.com>", message);

            Assert.Contains("From: Sebastien Ros <sebastienros@gmail.com>", content);
            Assert.Contains("Sender: Hisham Bin Ateya <hishamco_2007@hotmail.com>", content);
        }

        [Fact]
        public async Task SendEmail_UsesReplyTo()
        {
            var message = new MailMessage
            {
                To = "info@oc.com",
                Subject = "Test",
                Body = "Test Message",
                From = "sebastienros@gmail.com",
                ReplyTo = "sebastienros@gmail.com",
            };
            var content = await SendEmailAsync("Your Name <youraddress@host.com>", message);

            Assert.Contains("From: sebastienros@gmail.com", content);
        }

        [Theory]
        [InlineData("me <mailbox@domain.com>", "me", "mailbox@domain.com")]
        [InlineData("me<mailbox@domain.com>", "me", "mailbox@domain.com")]
        [InlineData("me     <mailbox@domain.com>", "me", "mailbox@domain.com")]
        [InlineData("<mailbox@domain.com>", "", "mailbox@domain.com")]
        [InlineData("mailbox@domain.com", "", "mailbox@domain.com")]
        [InlineData("(comment)mailbox(comment)@(comment)domain.com(me) ", "me", "mailbox@domain.com")]
        [InlineData("Sébastien <sébastien@domain.com>", "Sébastien", "sébastien@domain.com")]
        public void MailBoxAddress_ShouldParseEmail(string text, string name, string address)
        {
            Assert.True(MailboxAddress.TryParse(text, out var mailboxAddress));
            Assert.Equal(name, mailboxAddress.Name);
            Assert.Equal(address, mailboxAddress.Address);
        }

        private async Task<string> SendEmailAsync(string defaultSender, MailMessage message)
        {
            var pickupDirectoryPath = Path.Combine(Directory.GetCurrentDirectory(), "Email");

            if (Directory.Exists(pickupDirectoryPath))
            {
                var directory = new DirectoryInfo(pickupDirectoryPath);
                directory.GetFiles().ToList().ForEach(f => f.Delete());
            }

            Directory.CreateDirectory(pickupDirectoryPath);

            var options = new Mock<IOptions<SmtpSettings>>();
            options.Setup(o => o.Value).Returns(new SmtpSettings
            {
                DefaultSender = defaultSender,
                DeliveryMethod = SmtpDeliveryMethod.SpecifiedPickupDirectory,
                PickupDirectoryLocation = pickupDirectoryPath
            });
            var logger = new Mock<ILogger<SmtpService>>();
            var siteService = new Mock<ISiteService>();
            var localizer = new Mock<IStringLocalizer<SmtpService>>();
<<<<<<< HEAD
            var smtp = new SmtpService(options.Object, logger.Object, siteService.Object, localizer.Object);
            var message = new MailMessage
            {
                To = "info@oc.com",
                Subject = "Test",
                Body = "Test Message",
                From = "sebastienros@gmail.com",
                ReplyTo = "sebastienros@gmail.com",
            };

=======
            var smtp = new SmtpService(options.Object, logger.Object, localizer.Object);
>>>>>>> d599a9a6
            var result = await smtp.SendAsync(message);

            Assert.True(result.Succeeded);

            var file = new DirectoryInfo(pickupDirectoryPath).GetFiles().FirstOrDefault();

            Assert.NotNull(file);

            var content = File.ReadAllText(file.FullName);

            return content;
        }
    }
}<|MERGE_RESOLUTION|>--- conflicted
+++ resolved
@@ -18,30 +18,6 @@
         [Fact]
         public async Task SendEmail_WithDisplayName()
         {
-<<<<<<< HEAD
-            var pickupDirectoryPath = Path.Combine(Directory.GetCurrentDirectory(), "Email");
-
-            if (Directory.Exists(pickupDirectoryPath))
-            {
-                var directory = new DirectoryInfo(pickupDirectoryPath);
-                directory.GetFiles().ToList().ForEach(f => f.Delete());
-            }
-
-            Directory.CreateDirectory(pickupDirectoryPath);
-
-            var options = new Mock<IOptions<SmtpSettings>>();
-            options.Setup(o => o.Value).Returns(new SmtpSettings
-            {
-                DefaultSender = "Your Name <youraddress@host.com>",
-                DeliveryMethod = SmtpDeliveryMethod.SpecifiedPickupDirectory,
-                PickupDirectoryLocation = pickupDirectoryPath
-            });
-            var logger = new Mock<ILogger<SmtpService>>();
-            var siteService = new Mock<ISiteService>();
-            var localizer = new Mock<IStringLocalizer<SmtpService>>();
-            var smtp = new SmtpService(options.Object, logger.Object, siteService.Object, localizer.Object);
-=======
->>>>>>> d599a9a6
             var message = new MailMessage
             {
                 To = "info@oc.com",
@@ -55,30 +31,6 @@
         [Fact]
         public async Task SendEmail_UsesDefaultSender()
         {
-<<<<<<< HEAD
-            var pickupDirectoryPath = Path.Combine(Directory.GetCurrentDirectory(), "Email");
-
-            if (Directory.Exists(pickupDirectoryPath))
-            {
-                var directory = new DirectoryInfo(pickupDirectoryPath);
-                directory.GetFiles().ToList().ForEach(f => f.Delete());
-            }
-
-            Directory.CreateDirectory(pickupDirectoryPath);
-
-            var options = new Mock<IOptions<SmtpSettings>>();
-            options.Setup(o => o.Value).Returns(new SmtpSettings
-            {
-                DefaultSender = "Your Name <youraddress@host.com>",
-                DeliveryMethod = SmtpDeliveryMethod.SpecifiedPickupDirectory,
-                PickupDirectoryLocation = pickupDirectoryPath
-            });
-            var logger = new Mock<ILogger<SmtpService>>();
-            var siteService = new Mock<ISiteService>();
-            var localizer = new Mock<IStringLocalizer<SmtpService>>();
-            var smtp = new SmtpService(options.Object, logger.Object, siteService.Object, localizer.Object);
-=======
->>>>>>> d599a9a6
             var message = new MailMessage
             {
                 To = "info@oc.com",
@@ -93,30 +45,6 @@
         [Fact]
         public async Task SendEmail_UsesCustomSender()
         {
-<<<<<<< HEAD
-            var pickupDirectoryPath = Path.Combine(Directory.GetCurrentDirectory(), "Email");
-
-            if (Directory.Exists(pickupDirectoryPath))
-            {
-                var directory = new DirectoryInfo(pickupDirectoryPath);
-                directory.GetFiles().ToList().ForEach(f => f.Delete());
-            }
-
-            Directory.CreateDirectory(pickupDirectoryPath);
-
-            var options = new Mock<IOptions<SmtpSettings>>();
-            options.Setup(o => o.Value).Returns(new SmtpSettings
-            {
-                DefaultSender = "Your Name <youraddress@host.com>",
-                DeliveryMethod = SmtpDeliveryMethod.SpecifiedPickupDirectory,
-                PickupDirectoryLocation = pickupDirectoryPath
-            });
-            var logger = new Mock<ILogger<SmtpService>>();
-            var siteService = new Mock<ISiteService>();
-            var localizer = new Mock<IStringLocalizer<SmtpService>>();
-            var smtp = new SmtpService(options.Object, logger.Object, siteService.Object, localizer.Object);
-=======
->>>>>>> d599a9a6
             var message = new MailMessage
             {
                 To = "info@oc.com",
@@ -199,20 +127,7 @@
             var logger = new Mock<ILogger<SmtpService>>();
             var siteService = new Mock<ISiteService>();
             var localizer = new Mock<IStringLocalizer<SmtpService>>();
-<<<<<<< HEAD
             var smtp = new SmtpService(options.Object, logger.Object, siteService.Object, localizer.Object);
-            var message = new MailMessage
-            {
-                To = "info@oc.com",
-                Subject = "Test",
-                Body = "Test Message",
-                From = "sebastienros@gmail.com",
-                ReplyTo = "sebastienros@gmail.com",
-            };
-
-=======
-            var smtp = new SmtpService(options.Object, logger.Object, localizer.Object);
->>>>>>> d599a9a6
             var result = await smtp.SendAsync(message);
 
             Assert.True(result.Succeeded);

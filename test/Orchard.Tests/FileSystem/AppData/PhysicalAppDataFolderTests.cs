﻿using Orchard.FileSystem.AppData;
using Microsoft.Extensions.FileProviders;
using Orchard.FileSystem;
using System;
using System.IO;
using System.Linq;
using Xunit;

namespace Orchard.Tests.FileSystem
{
    public class PhysicalAppDataFolderTests : IDisposable
    {
        private string _tempFolder;
        private IAppDataFolder _appDataFolder;

        public IAppDataFolder CreateAppDataFolder(string tempFolder)
        {
            return new PhysicalAppDataFolder(
                new OrchardFileSystem("App_Data", new PhysicalFileProvider(tempFolder), new NullLogger<OrchardFileSystem>()), 
                new NullLogger<PhysicalAppDataFolder>());
        }

        public PhysicalAppDataFolderTests()
        {
            _tempFolder = Path.GetTempFileName();
            File.Delete(_tempFolder);
            Directory.CreateDirectory(_tempFolder);
             _appDataFolder = CreateAppDataFolder(_tempFolder);

            string alpha1 = String.Format("App_Data{0}alpha{0}beta.txt",Path.DirectorySeparatorChar);
            string alpha2 = String.Format("App_Data{0}alpha{0}gamma.txt",Path.DirectorySeparatorChar);
            string alpha3 = String.Format("App_Data{0}alpha{0}omega",Path.DirectorySeparatorChar);

            Directory.CreateDirectory(Path.Combine(_tempFolder, String.Format("App_Data{0}alpha",Path.DirectorySeparatorChar)));
            File.WriteAllText(Path.Combine(_tempFolder, alpha1), "beta-content");
            File.WriteAllText(Path.Combine(_tempFolder, alpha2), "gamma-content");
            Directory.CreateDirectory(Path.Combine(_tempFolder, alpha3));
        }

        public void Dispose()
        {
            Directory.Delete(_tempFolder, true);
        }

        [Fact]
        public void ListFilesShouldContainFileInfo()
        {
            var files = _appDataFolder.ListFiles("alpha").Select(x => x.Name).ToList();
            Assert.Equal(3, files.Count());
            Assert.Contains("beta.txt", files);
            Assert.Contains("gamma.txt", files);
        }

        [Fact]
        public void NonExistantFolderShouldListAsEmptyCollection()
        {
            var files = _appDataFolder.ListFiles("delta");
            Assert.Equal(0, files.Count());
        }

        [Fact]
        public void PhysicalPathAddsToBasePathAndDoesNotNeedToExist()
        {
            var physicalPath = _appDataFolder.MapPath(String.Format("delta{0}epsilon.txt",Path.DirectorySeparatorChar));
            Assert.Equal(Path.Combine(_tempFolder, String.Format("App_Data{0}delta{0}epsilon.txt",Path.DirectorySeparatorChar)), physicalPath);
        }

        [Fact]
        public void ListSubdirectoriesShouldContainFullSubpath()
        {
            var files = _appDataFolder.ListDirectories("alpha").Select(x => x.Name);
            Assert.Equal(1, files.Count());
            Assert.Contains("omega", files);
        }

        [Fact]
        public void ListSubdirectoriesShouldWorkInRoot()
        {
            var files = _appDataFolder.ListDirectories("/").Select(x => x.Name);
            Assert.Equal(1, files.Count());
            Assert.Contains("alpha", files);
        }

        [Fact]
        public void NonExistantFolderShouldListDirectoriesAsEmptyCollection()
        {
            var files = _appDataFolder.ListDirectories("delta");
            Assert.Equal(0, files.Count());
        }

        [Fact]
        public void CreateFileWillCauseDirectoryToBeCreated()
        {
<<<<<<< HEAD
            Assert.False(Directory.Exists(Path.Combine(_tempFolder, "alpha\\omega\\foo")));
            _appDataFolder.CreateFileAsync("alpha\\omega\\foo\\bar.txt", "quux").Wait();
            Assert.True(Directory.Exists(Path.Combine(_tempFolder, "alpha\\omega\\foo")));
=======
            Assert.False(Directory.Exists(Path.Combine(_tempFolder, String.Format("App_Data{0}alpha{0}omega{0}foo",Path.DirectorySeparatorChar))));
            _appDataFolder.CreateFile(String.Format("alpha{0}omega{0}foo{0}bar.txt",Path.DirectorySeparatorChar),"quux");
            Assert.True(Directory.Exists(Path.Combine(_tempFolder, String.Format("App_Data{0}alpha{0}omega{0}foo",
                                                                        Path.DirectorySeparatorChar))));
>>>>>>> a63a54d7
        }


        [Fact]
        public void FilesCanBeReadBack()
        {
<<<<<<< HEAD
            _appDataFolder.CreateFileAsync("alpha\\gamma\\foo\\bar.txt", @"
this is
a
test").Wait();
            var text = File.ReadAllText(_appDataFolder.GetFileInfo("alpha\\gamma\\foo\\bar.txt").PhysicalPath);
=======
            _appDataFolder.CreateFile(String.Format("alpha{0}gamma{0}foo{0}bar.txt",Path.DirectorySeparatorChar), @"
this is
a
test");
            var text = File.ReadAllText(_appDataFolder.GetFileInfo(String.Format("alpha{0}gamma{0}foo{0}bar.txt",
                                                        Path.DirectorySeparatorChar)).PhysicalPath);
>>>>>>> a63a54d7
            Assert.Equal(@"
this is
a
test", text);
        }

        [Fact]
        public void FileExistsReturnsFalseForNonExistingFile()
        {
            Assert.False(_appDataFolder.GetFileInfo("notexisting").Exists);
        }

        [Fact]
        public void FileExistsReturnsTrueForExistingFile()
        {
<<<<<<< HEAD
            _appDataFolder.CreateFileAsync("alpha\\foo\\bar.txt", "").Wait();
            Assert.True(_appDataFolder.GetFileInfo("alpha\\foo\\bar.txt").Exists);
=======
            _appDataFolder.CreateFile(String.Format("alpha{0}foo{0}bar.txt",Path.DirectorySeparatorChar));
            Assert.True(_appDataFolder.GetFileInfo(String.Format("alpha{0}foo{0}bar.txt",Path.DirectorySeparatorChar)).Exists);
>>>>>>> a63a54d7
        }
    }
}<|MERGE_RESOLUTION|>--- conflicted
+++ resolved
@@ -91,36 +91,22 @@
         [Fact]
         public void CreateFileWillCauseDirectoryToBeCreated()
         {
-<<<<<<< HEAD
-            Assert.False(Directory.Exists(Path.Combine(_tempFolder, "alpha\\omega\\foo")));
-            _appDataFolder.CreateFileAsync("alpha\\omega\\foo\\bar.txt", "quux").Wait();
-            Assert.True(Directory.Exists(Path.Combine(_tempFolder, "alpha\\omega\\foo")));
-=======
             Assert.False(Directory.Exists(Path.Combine(_tempFolder, String.Format("App_Data{0}alpha{0}omega{0}foo",Path.DirectorySeparatorChar))));
-            _appDataFolder.CreateFile(String.Format("alpha{0}omega{0}foo{0}bar.txt",Path.DirectorySeparatorChar),"quux");
+            _appDataFolder.CreateFileAsync(String.Format("alpha{0}omega{0}foo{0}bar.txt",Path.DirectorySeparatorChar),"quux").Wait();
             Assert.True(Directory.Exists(Path.Combine(_tempFolder, String.Format("App_Data{0}alpha{0}omega{0}foo",
                                                                         Path.DirectorySeparatorChar))));
->>>>>>> a63a54d7
         }
 
 
         [Fact]
         public void FilesCanBeReadBack()
         {
-<<<<<<< HEAD
-            _appDataFolder.CreateFileAsync("alpha\\gamma\\foo\\bar.txt", @"
+            _appDataFolder.CreateFileAsync(String.Format("alpha{0}gamma{0}foo{0}bar.txt",Path.DirectorySeparatorChar), @"
 this is
 a
 test").Wait();
-            var text = File.ReadAllText(_appDataFolder.GetFileInfo("alpha\\gamma\\foo\\bar.txt").PhysicalPath);
-=======
-            _appDataFolder.CreateFile(String.Format("alpha{0}gamma{0}foo{0}bar.txt",Path.DirectorySeparatorChar), @"
-this is
-a
-test");
             var text = File.ReadAllText(_appDataFolder.GetFileInfo(String.Format("alpha{0}gamma{0}foo{0}bar.txt",
                                                         Path.DirectorySeparatorChar)).PhysicalPath);
->>>>>>> a63a54d7
             Assert.Equal(@"
 this is
 a
@@ -136,13 +122,8 @@
         [Fact]
         public void FileExistsReturnsTrueForExistingFile()
         {
-<<<<<<< HEAD
-            _appDataFolder.CreateFileAsync("alpha\\foo\\bar.txt", "").Wait();
-            Assert.True(_appDataFolder.GetFileInfo("alpha\\foo\\bar.txt").Exists);
-=======
-            _appDataFolder.CreateFile(String.Format("alpha{0}foo{0}bar.txt",Path.DirectorySeparatorChar));
+            _appDataFolder.CreateFileAsync(String.Format("alpha{0}foo{0}bar.txt",Path.DirectorySeparatorChar)).Wait();
             Assert.True(_appDataFolder.GetFileInfo(String.Format("alpha{0}foo{0}bar.txt",Path.DirectorySeparatorChar)).Exists);
->>>>>>> a63a54d7
         }
     }
 }
{
  "name": "Blog",
  "displayName": "Blog",
  "description": "Provides a functional Blog with CMS features.",
  "author": "The Orchard Team",
  "website": "https://orchardproject.net",
  "version": "2.0",
  "issetuprecipe": true,
  "categories": [ "default" ],
  "tags": [ "blog" ],

  // The variables are evaluated the first time they are accessed, and reused across steps
  "variables": {
    "blogContentItemId": "[js:uuid()]",
    "menuContentItemId": "[js:uuid()]"
    // "now": "[js: new Date().toISOString()]"
  },

  "steps": [
    {
      "name": "feature",
      "disable": [],
      "enable": [
        // SaaS
        "OrchardCore.HomeRoute",
        "OrchardCore.Admin",
        "OrchardCore.Diagnostics",
        "OrchardCore.DynamicCache",
        "OrchardCore.Features",
        "OrchardCore.Navigation",
        "OrchardCore.Recipes",
        "OrchardCore.Resources",
        "OrchardCore.Roles",
        "OrchardCore.Settings",
        "OrchardCore.Themes",
        "OrchardCore.Users",

        // Content Management
        "OrchardCore.Alias",
        "OrchardCore.AdminMenu",
        "OrchardCore.Autoroute",
        "OrchardCore.Html",
        "OrchardCore.ContentFields",
        "OrchardCore.ContentPreview",
        "OrchardCore.Contents",
        "OrchardCore.Contents.FileContentDefinition",
        "OrchardCore.ContentTypes",
        "OrchardCore.CustomSettings",
        "OrchardCore.Deployment",
        "OrchardCore.Deployment.Remote",
        "OrchardCore.Feeds",
        "OrchardCore.Flows",
        "OrchardCore.Indexing",
        "OrchardCore.Layers",
        "OrchardCore.Lucene",
        "OrchardCore.Lists",
        "OrchardCore.Liquid",
        "OrchardCore.Markdown",
        "OrchardCore.Media",
        "OrchardCore.Menu",
        "OrchardCore.Queries",
        "OrchardCore.Title",
        "OrchardCore.Templates",
        "OrchardCore.Widgets",

        // Themes
        "TheBlogTheme",
        "TheAdmin",
        "SafeMode"
      ]
    },
    {
      "name": "themes",
      "admin": "TheAdmin",
      "site": "TheBlogTheme"
    },
    {
      "name": "settings",
      "HomeRoute": {
        "Action": "Display",
        "Controller": "Item",
        "Area": "OrchardCore.Contents",
        "ContentItemId": "[js: variables('blogContentItemId')]"
      },
      "LayerSettings": {
        "Zones": [ "Content", "Footer" ]
      }
    },
    {
      "name": "ContentDefinition",
      "ContentTypes": [
        {
          "Name": "Article",
          "DisplayName": "Article",
          "Hidden": false,
          "Settings": {
            "ContentTypeSettings": {
              "Creatable": true,
              "Draftable": true,
              "Versionable": true,
              "Listable": true
            }
          },
          "ContentTypePartDefinitionRecords": [
            {
              "PartName": "Article",
              "Name": "Article",
              "Settings": {
                "ContentTypePartSettings": {
                  "Position": "2"
                }
              }
            },
            {
              "PartName": "AutoroutePart",
              "Name": "AutoroutePart",
              "Settings": {
                "AutoroutePartSettings": {
                  "AllowCustomPath": true,
                  "Pattern": "{{ ContentItem | display_text | slugify }}",
                  "ShowHomepageOption": true
                },
                "ContentTypePartSettings": {
                  "Position": "1"
                }
              }
            },
            {
              "PartName": "HtmlBodyPart",
              "Name": "HtmlBodyPart",
              "Settings": {
                "ContentTypePartSettings": {
                  "Editor": "Wysiwyg",
                  "Position": "3"
                }
              }
            },
            {
              "PartName": "TitlePart",
              "Name": "TitlePart",
              "Settings": {
                "ContentTypePartSettings": {
                  "Position": "0"
                }
              }
            }
          ]
        },
        {
          "Name": "LiquidPage",
          "DisplayName": "Liquid Page",
          "Hidden": false,
          "Settings": {
            "ContentTypeSettings": {
              "Creatable": true,
              "Draftable": true,
              "Versionable": true,
              "Listable": true
            }
          },
          "ContentTypePartDefinitionRecords": [
            {
              "PartName": "LiquidPage",
              "Name": "LiquidPage",
              "Settings": {
                "ContentTypePartSettings": {
                  "Position": "2"
                }
              }
            },
            {
              "PartName": "AutoroutePart",
              "Name": "AutoroutePart",
              "Settings": {
                "AutoroutePartSettings": {
                  "AllowCustomPath": true,
                  "Pattern": "{{ ContentItem | display_text | slugify }}",
                  "ShowHomepageOption": true
                },
                "ContentTypePartSettings": {
                  "Position": "1"
                }
              }
            },
            {
              "PartName": "LiquidPart",
              "Name": "LiquidPart",
              "Settings": {
                "ContentTypePartSettings": {
                  "Position": "3"
                }
              }
            },
            {
              "PartName": "TitlePart",
              "Name": "TitlePart",
              "Settings": {
                "ContentTypePartSettings": {
                  "Position": "0"
                }
              }
            }
          ]
        },
        {
          "Name": "BlogPost",
          "DisplayName": "Blog Post",
          "Hidden": false,
          "Settings": {
            "ContentTypeSettings": {
              "Draftable": true,
              "Versionable": true
            }
          },
          "ContentTypePartDefinitionRecords": [
            {
              "PartName": "TitlePart",
              "Name": "TitlePart",
              "Settings": {
<<<<<<< HEAD
                "ContentTypePartSettings": {
                  "Position": "2"
                }
=======
                "Position": "0"
>>>>>>> 9d905eab
              }
            },
            {
              "PartName": "AutoroutePart",
              "Name": "AutoroutePart",
              "Settings": {
                "ContentTypePartSettings": {
                  "Position": "1"
                },
                "AutoroutePartSettings": {
                  "AllowCustomPath": true,
                  "Pattern": "{{ ContentItem | container | display_text | slugify }}/{{ ContentItem | display_text | slugify }}",
                  "ShowHomepageOption": false
                }
              }
            },
            {
              "PartName": "BlogPost",
              "Name": "BlogPost",
              "Settings": {
                "Position": "2"
              }
            },
            {
              "PartName": "BlogPost",
              "Name": "BlogPost",
              "Settings": {
                "Position": "2"
              }
            },
            {
              "PartName": "MarkdownBodyPart",
              "Name": "MarkdownBodyPart",
              "Settings": {
                "ContentTypePartSettings": {
                  "Editor": "Wysiwyg",
                  "Position": "3"
                }
              }
            }
          ]
        },
        {
          "Name": "Blog",
          "DisplayName": "Blog",
          "Hidden": false,
          "Settings": {
            "ContentTypeSettings": {
              "Creatable": true,
              "Draftable": true,
              "Versionable": true,
              "Listable": true,
              "Securable":  true
            }
          },
          "ContentTypePartDefinitionRecords": [
            {
              "PartName": "TitlePart",
              "Name": "TitlePart",
              "Settings": {
                "ContentTypePartSettings": {
                  "Position": "0"
                }
              }
            },
            {
              "PartName": "AutoroutePart",
              "Name": "AutoroutePart",
              "Settings": {
                "Position": "1",
                "ContentIndexSettings": {
                  "Included": false,
                  "Stored": false,
                  "Analyzed": false,
                  "Sanitized": false,
                  "Tokenized": false,
                  "Template": null
                },
                "AutoroutePartSettings": {
                  "AllowCustomPath": true,
                  "Pattern": "{{ ContentItem | display_text | slugify }}",
                  "ShowHomepageOption": true
                }
              }
            },
            {
              "PartName": "Blog",
              "Name": "Blog",
              "Settings": {
                "Position": "2"
              }
            },
            {
              "PartName": "HtmlBodyPart",
              "Name": "HtmlBodyPart",
              "Settings": {
                "Position": "3"
              }
            },
            {
              "PartName": "Blog",
              "Name": "Blog",
              "Settings": {
                "Position": "2"
              }
            },
            {
              "PartName": "HtmlBodyPart",
              "Name": "HtmlBodyPart",
              "Settings": {
                "Position": "3"
              }
            },
            {
              "PartName": "ListPart",
              "Name": "ListPart",
              "Settings": {
                "ContentTypePartSettings": {
                  "Position": "4"
                },
                "ListPartSettings": {
                  "PageSize": 10,
                  "ContainedContentTypes": [
                    "BlogPost"
                  ]
                }
              }
            }
          ]
        },
        {
          "Name": "Container",
          "DisplayName": "Container",
          "Settings": {
            "ContentTypeSettings": {
              "Draftable": true,
              "Versionable": true,
              "Securable": true,
              "Stereotype": "Widget"
            }
          },
          "ContentTypePartDefinitionRecords": [
            {
              "PartName": "Container",
              "Name": "Container",
              "Settings": {
                "ContentTypePartSettings": {
                  "Position": "0"
                }
              }
            },
            {
              "PartName": "FlowPart",
              "Name": "FlowPart",
              "Settings": {
                "ContentTypePartSettings": {
                  "Position": "1"
                }
              }
            }
          ]
        },
        {
          "Name": "Blockquote",
          "DisplayName": "Blockquote",
          "Settings": {
            "ContentTypeSettings": {
              "Draftable": true,
              "Versionable": true,
              "Securable": true,
              "Stereotype": "Widget"
            }
          },
          "ContentTypePartDefinitionRecords": [
            {
              "PartName": "Blockquote",
              "Name": "Blockquote",
              "Settings": {
                "ContentTypePartSettings": {
                  "Position": "0"
                }
              }
            }
          ]
        },
        {
          "Name": "ImageWidget",
          "DisplayName": "Image",
          "Settings": {
            "ContentTypeSettings": {
              "Draftable": true,
              "Versionable": true,
              "Securable": true,
              "Stereotype": "Widget"
            }
          },
          "ContentTypePartDefinitionRecords": [
            {
              "PartName": "Image",
              "Name": "Image",
              "Settings": {
                "ContentTypePartSettings": {
                  "Position": "0"
                }
              }
            }
          ]
        },
        {
          "Name": "LiquidWidget",
          "DisplayName": "Liquid",
          "Settings": {
            "ContentTypeSettings": {
              "Draftable": true,
              "Versionable": true,
              "Securable": true,
              "Listable":  true,
              "Stereotype": "Widget"
            }
          },
          "ContentTypePartDefinitionRecords": [
            {
              "PartName": "LiquidPart",
              "Name": "LiquidPart",
              "Settings": {
                "ContentTypePartSettings": {
                  "Position": "0"
                }
              }
            }
          ]
        },
        {
          "Name": "Image",
          "DisplayName": "Image",
          "Settings": {
            "ContentTypeSettings": {
              "Versionable": true,
            },
          },
          "ContentTypePartDefinitionRecords": [
            {
              "PartName": "Image",
              "Name": "Image",
              "Settings": {
                "ContentTypePartSettings": {
                  "Position": "0"
                }
              }
            },
            {
              "PartName": "TitlePart",
              "Name": "TitlePart",
              "Settings": {
                "ContentTypePartSettings": {
                  "Position": "0"
                }
              }
            }
          ]
        },
        {
          "Name": "Paragraph",
          "DisplayName": "Paragraph",
          "Settings": {
            "ContentTypeSettings": {
              "Draftable": true,
              "Versionable": true,
              "Securable": true,
              "Stereotype": "Widget"
            }
          },
          "ContentTypePartDefinitionRecords": [
            {
              "PartName": "Paragraph",
              "Name": "Paragraph",
              "Settings": {
                "ContentTypePartSettings": {
                  "Position": "0"
                }
              }
            }
          ]
        },
        {
          "Name": "RawHtml",
          "DisplayName": "Raw Html",
          "Settings": {
            "ContentTypeSettings": {
              "Draftable": true,
              "Versionable": true,
              "Securable": true,
              "Stereotype": "Widget"
            }
          },
          "ContentTypePartDefinitionRecords": [
            {
              "PartName": "RawHtml",
              "Name": "RawHtml",
              "Settings": {
                "ContentTypePartSettings": {
                  "Position": "0"
                }
              }
            }
          ]
        },
        {
          "Name": "Page",
          "DisplayName": "Page",
          "Settings": {
            "ContentTypeSettings": {
              "Creatable":  true,
              "Draftable": true,
              "Versionable": true,
              "Listable":  true,
              "Securable": true
            }
          },
          "ContentTypePartDefinitionRecords": [
            {
              "PartName": "Page",
              "Name": "Page",
              "Settings": {
                "ContentTypePartSettings": {
                  "Position": "3"
                }
              }
            },
            {
              "PartName": "AutoroutePart",
              "Name": "AutoroutePart",
              "Settings": {
                "ContentTypePartSettings": {
                  "Position": "1"
                },
                "AutoroutePartSettings": {
                  "AllowCustomPath": true,
                  "Pattern": "{{ ContentItem | display_text | slugify }}",
                  "ShowHomepageOption": true
                }
              }
            },
            {
              "PartName": "FlowPart",
              "Name": "FlowPart",
              "Settings": {
                "ContentTypePartSettings": {
                  "Position": "2"
                }
              }
            },
            {
              "PartName": "TitlePart",
              "Name": "TitlePart",
              "Settings": {
                "ContentTypePartSettings": {
                  "Position": "0"
                }
              }
            }
          ]
        }
      ],
      "ContentParts": [
        {
          "Name": "Blog",
          "Settings": {},
          "ContentPartFieldDefinitionRecords": [
            {
              "FieldName": "MediaField",
              "Name": "Image",
              "Settings": {
                "DisplayName": "Cover Image",
                "ContentIndexSettings": {
                  "Included": false,
                  "Stored": false,
                  "Analyzed": false,
                  "Sanitized": false,
                  "Tokenized": false,
                  "Template": null
                },
                "Hint": null,
                "Required": true,
                "Multiple": false
              }
            }
          ]
        },
        {
          "Name": "BlogPost",
          "Settings": {},
          "ContentPartFieldDefinitionRecords": [
            {
              "FieldName": "TextField",
              "Name": "Subtitle",
              "Settings": {
                "ContentPartFieldSettings": {
                  "DisplayName": "Subtitle"
                }
              }
            },
            {
              "FieldName": "MediaField",
              "Name": "Image",
              "Settings": {
                "DisplayName": "Cover Image",
                "ContentIndexSettings": {
                  "Included": false,
                  "Stored": false,
                  "Analyzed": false,
                  "Sanitized": false,
                  "Tokenized": false,
                  "Template": null
                },
                "Hint": null,
                "Required": true,
                "Multiple": false
              }
            },
            {
              "FieldName": "MediaField",
              "Name": "Image",
              "Settings": {
                "DisplayName": "Cover Image",
                "ContentIndexSettings": {
                  "Included": false,
                  "Stored": false,
                  "Analyzed": false,
                  "Sanitized": false,
                  "Tokenized": false,
                  "Template": null
                },
                "Hint": null,
                "Required": true,
                "Multiple": false
              }
            }
          ]
        },
        {
          "Name": "Article",
          "Settings": {},
          "ContentPartFieldDefinitionRecords": [
            {
              "FieldName": "TextField",
              "Name": "Subtitle",
              "Settings": {
                "ContentPartFieldSettings": {
                  "DisplayName": "Subtitle"
                }
              }
            }
          ]
        },
        {
          "Name": "Blockquote",
          "Settings": {},
          "ContentPartFieldDefinitionRecords": [
            {
              "FieldName": "TextField",
              "Name": "Quote",
              "Settings": {
                "ContentPartFieldSettings": {
                  "DisplayName": "Quote",
                  "Editor": "TextArea",
                  "Position": "0"
                }
              }
            }
          ]
        },
        {
          "Name": "Image",
          "Settings": {
            "Attachable": true
          },
          "ContentPartFieldDefinitionRecords": [
            {
              "FieldName": "MediaField",
              "Name": "Media",
              "Settings": {
                "ContentPartFieldSettings": {
                  "DisplayName": "Image",
                  "Position": "0"
                },
                "MediaFieldSettings": {
                  "Multiple": false,
                  "Required": true
                }
              }
            },
            {
              "FieldName": "TextField",
              "Name": "Caption",
              "Settings": {
                "ContentPartFieldSettings": {
                  "DisplayName": "Caption",
                  "Position": "1"
                },
                "TextFieldSettings": {
                  "Hint": "A description of the image used as title or alternate text"
                }
              }
            }
          ]
        },
        {
          "Name": "Paragraph",
          "Settings": {},
          "ContentPartFieldDefinitionRecords": [
            {
              "FieldName": "HtmlField",
              "Name": "Content",
              "Settings": {
                "ContentPartFieldSettings": {
                  "DisplayName": "Content",
                  "Position": "0",
                  "Editor": "Wysiwyg"
                }
              }
            }
          ]
        },
        {
          "Name": "RawHtml",
          "Settings": {},
          "ContentPartFieldDefinitionRecords": [
            {
              "FieldName": "HtmlField",
              "Name": "Content",
              "Settings": {
                "ContentPartFieldSettings": {
                  "DisplayName": "Content",
                  "Position": "0",
                  "Editor": "Multiline"
                }
              }
            }
          ]
        }
      ]
    },
    {
      // Create the indices before the content items so they are indexed automatically.
      "name": "lucene-index",
      "Indices": [ "Search" ]
    },
    {
      "name": "content",
      "Data": [
        {
          "ContentType": "Menu",
          "ContentItemId": "[js: variables('menuContentItemId')]",
          "DisplayText": "Main Menu",
          "Latest": true,
          "Published": true,
          "MenuPart": {},
          "TitlePart": { "Title": "Main Menu" },
          "MenuItemsListPart": {
            "MenuItems": [
              {
                "ContentType": "LinkMenuItem",
                "ContentItemId": "[js: uuid()]",
                "LinkMenuItemPart": {
                  "Name": "Home",
                  "Url": "~/"
                }
              },
              {
                "ContentType": "LinkMenuItem",
                "ContentItemId": "[js: uuid()]",
                "LinkMenuItemPart": {
                  "Name": "About",
                  "Url": "~/about"
                }
              }
            ]
          },
          "AliasPart": { "Alias": "main-menu" }
        },
        {
          "ContentType": "Blog",
          "ContentItemId": "[js: variables('blogContentItemId')]",
          "DisplayText": "Blog",
          "Latest": true,
          "Published": true,
          "Owner": "[js: parameters('AdminUsername')]",
          "Author": "[js: parameters('AdminUsername')]",
          "TitlePart": {
            "Title": "Blog"
          },
          "HtmlBodyPart": {
            "Html": "This is the description of your blog"
          },
          "AutoroutePart": {
            "Path": "blog"
          },
          "ListPart": {},
          "Blog": {
            "Image": {
              "Paths": [
                "home-bg.jpg"
              ]
            }
          }
        },
        {
          "ContentType": "BlogPost",
          "ContentItemId": "[js: uuid()]",
          "DisplayText": "Man must explore, and this is exploration at its greatest",
          "Latest": true,
          "Published": true,
          "Owner": "[js: parameters('AdminUsername')]",
          "Author": "[js: parameters('AdminUsername')]",
          "TitlePart": {
            "Title": "Man must explore, and this is exploration at its greatest"
          },
          "ContainedPart": {
            "ListContentItemId": "[js: variables('blogContentItemId')]",
            "Order": 0
          },
          "MarkdownBodyPart": {
            "Markdown": "Never in all their history have men been able truly to conceive of the world as one: a single sphere, a globe, having the qualities of a globe, a round earth in which all the directions eventually meet, in which there is no center because every point, or none, is center — an equal earth which all men occupy as equals. The airman's earth, if free men make it, will be truly round: a globe in practice, not in theory.\n\nScience cuts two ways, of course; its products can be used for both good and evil. But there's no turning back from science. The early warnings about technological dangers also come from science.\n\nWhat was most significant about the lunar voyage was not that man set foot on the Moon but that they set eye on the earth.\n\nA Chinese tale tells of some men sent to harm a young girl who, upon seeing her beauty, become her protectors rather than her violators. That's how I felt seeing the Earth for the first time. I could not help but love and cherish her.\n\nFor those who have seen the Earth from space, and for the hundreds and perhaps thousands more who will, the experience most certainly changes your perspective. The things that we share in our world are far more valuable than those which divide us."
          },
          "AutoroutePart": {
            "Path": "blog/post-1"
          },
          "BlogPost": {
            "Subtitle": {
              "Text": "Problems look mighty small from 150 miles up"
            },
            "Image": {
              "Paths": [
                "post-bg.jpg"
              ]
            }
          }
        },
        {
          "ContentItemId": "[js: uuid()]",
          "ContentType": "Article",
          "DisplayText": "About",
          "Latest": true,
          "Published": true,
          "Owner": "[js: parameters('AdminUsername')]",
          "Author": "[js: parameters('AdminUsername')]",
          "AutoroutePart": {
            "Path": "about",
            "SetHomepage": false
          },
          "HtmlBodyPart": {
            "Html": "<p>Lorem ipsum dolor sit amet, consectetur adipisicing elit. Saepe nostrum ullam eveniet pariatur voluptates odit, fuga atque ea nobis sit soluta odio, adipisci quas excepturi maxime quae totam ducimus consectetur?</p><p>Lorem ipsum dolor sit amet, consectetur adipisicing elit. Eius praesentium recusandae illo eaque architecto error, repellendus iusto reprehenderit, doloribus, minus sunt. Numquam at quae voluptatum in officia voluptas voluptatibus, minus!</p><p>Lorem ipsum dolor sit amet, consectetur adipisicing elit. Nostrum molestiae debitis nobis, quod sapiente qui voluptatum, placeat magni repudiandae accusantium fugit quas labore non rerum possimus, corrupti enim modi! Et.</p>"
          },
          "TitlePart": {
            "Title": "About"
          },
          "Article": {
            "Subtitle": {
              "Text": "This is what I do."
            }
          }
        },
        {
          "ContentItemId": "[js: uuid()]",
          "ContentType": "RawHtml",
          "Displaytext": "Footer",
          "Latest": true,
          "Published": true,
          "Owner": "[js: parameters('AdminUsername')]",
          "Author": "[js: parameters('AdminUsername')]",
          "LayerMetadata": {
            "Layer": "Always",
            "Zone": "Footer",
            "RenderTitle": false,
            "Position": 10
          },
          "RawHtml": {
            "Content": {
              "Html": "[file:text('Snippets/footer.html')]"
            }
          }
        }
      ]
    },
    {
      "name": "media",
      "Files": [
        {
          "TargetPath": "home-bg.jpg",
          "SourcePath": "../wwwroot/img/home-bg.jpg"
        },
        {
          "TargetPath": "post-bg.jpg",
          "SourcePath": "../wwwroot/img/post-bg.jpg"
        }
      ]
    },
    {
      "name": "layers",
      "Layers": [
        {
          "Name": "Always",
          "Rule": "true",
          "Description": "The widgets in this layer are displayed on any page of this site."
        },
        {
          "Name": "Homepage",
          "Rule": "isHomepage()",
          "Description": "The widgets in this layer are only displayed on the homepage."
        }
      ]
    },
    {
      "name": "queries",
      "Queries": [
        {
          "Source": "Lucene",
          "Name": "RecentBlogPosts",
          "Index": "Search",
          "Template": "[js:base64('ew0KICAicXVlcnkiOiB7DQogICAgInRlcm0iIDogeyAiQ29udGVudC5Db250ZW50SXRlbS5Db250ZW50VHlwZSIgOiAiQmxvZ1Bvc3QiIH0gDQogIH0sDQogICJzb3J0IjogeyAiQ29udGVudC5Db250ZW50SXRlbS5DcmVhdGVkVXRjIjogeyAib3JkZXIiOiAiZGVzYyIgfSB9LA0KICAic2l6ZSI6IDMNCn0=')]",
          "Schema": "[js:base64('ew0KICAgICJ0eXBlIjogIkNvbnRlbnRJdGVtL0Jsb2dQb3N0Ig0KfQ==')]",
          "ReturnContentItems": true
        }
      ]
    },
    {
        "name": "AdminMenu",
        "data": [
          {
            "Id": "baef6f85ad13481681cde70ada401333",
            "Name": "Admin menu from blog recipe",
            "Enabled": true,
            "MenuItems": [
              {
                "$type": "OrchardCore.AdminMenu.AdminNodes.LinkAdminNode, OrchardCore.AdminMenu",
                "LinkText": "Blog",
                "LinkUrl": "[js: 'Admin/Contents/ContentItems/' +  variables('blogContentItemId') + '/Display']",
                "IconClass": "fas fa-rss",
                "UniqueId": "7b293d57056a4eebb3713f07f12c65d8",
                "Enabled": true,
                "Text": null,
                "Id": null,
                "Href": null,
                "Url": null,
                "Position": null,
                "LinkToFirstChild": true,
                "LocalNav": false,
                "Culture": null,
                "Resource": null,
                "Items": [],
                "RouteValues": null,
                "Permissions": [],
                "Classes": []
              },
              {
                "$type": "OrchardCore.AdminMenu.AdminNodes.LinkAdminNode, OrchardCore.AdminMenu",
                "LinkText": "Main Menu",                
                "LinkUrl": "[js: 'Admin/Contents/ContentItems/' +  variables('menuContentItemId') + '/Edit']",
                "IconClass": "fas fa-sitemap",
                "UniqueId": "5118cecfde834dacb26ac08980f1b5a7",
                "Enabled": true,
                "Text": null,
                "Id": null,
                "Href": null,
                "Url": null,
                "Position": null,
                "LinkToFirstChild": true,
                "LocalNav": false,
                "Culture": null,
                "Resource": null,
                "Items": [],
                "RouteValues": null,
                "Permissions": [],
                "Classes": []
              },
              {
                "$type": "OrchardCore.AdminMenu.AdminNodes.PlaceholderAdminNode, OrchardCore.AdminMenu",
                "LinkText": "Content",
                "IconClass": null,
                "UniqueId": "3e590d44f8704e4588e272dd966ce291",
                "Enabled": true,
                "Text": null,
                "Id": null,
                "Href": null,
                "Url": null,
                "Position": null,
                "LinkToFirstChild": true,
                "LocalNav": false,
                "Culture": null,
                "Resource": null,
                "Items": [
                  {
                    "$type": "OrchardCore.AdminMenu.AdminNodes.LinkAdminNode, OrchardCore.AdminMenu",
                    "LinkText": "Content Items",
                    "LinkUrl": "Admin/Contents/ContentItems/",
                    "IconClass": null,
                    "UniqueId": "7b293d57056a4eebb3713f07f12c65d9",
                    "Enabled": true,
                    "Text": null,
                    "Id": null,
                    "Href": null,
                    "Url": null,
                    "Position": 0,
                    "LinkToFirstChild": true,
                    "LocalNav": false,
                    "Culture": null,
                    "Resource": null,
                    "Items": [],
                    "RouteValues": null,
                    "Permissions": [],
                    "Classes": []
                  },
                  {
                    "$type": "OrchardCore.AdminMenu.AdminNodes.PlaceholderAdminNode, OrchardCore.AdminMenu",
                    "LinkText": "Content Types",
                    "IconClass": null,
                    "UniqueId": "2f1fc33133334a1abf7d1a0516ee8b4e",
                    "Enabled": true,
                    "Text": null,
                    "Id": null,
                    "Href": null,
                    "Url": null,
                    "Position": 1,
                    "Priority": 50,
                    "LinkToFirstChild": true,
                    "LocalNav": false,
                    "Culture": null,
                    "Resource": null,
                    "Items": [
                      {
                        "$type": "OrchardCore.Contents.AdminNodes.ContentTypesAdminNode, OrchardCore.Contents",
                        "ShowAll": true,
                        "IconClass": null,
                        "ContentTypes": [],
                        "UniqueId": "ee18224e1b814c638b0732678b74cfd9",
                        "Enabled": true,
                        "Text": null,
                        "Id": null,
                        "Href": null,
                        "Url": null,
                        "Position": null,
                        "LinkToFirstChild": true,
                        "LocalNav": false,
                        "Culture": null,
                        "Resource": null,
                        "Items": [],
                        "RouteValues": null,
                        "Permissions": [],
                        "Classes": []
                      }
                    ],
                    "RouteValues": null,
                    "Permissions": [],
                    "Classes": []
                  }
                ],
                "RouteValues": null,
                "Permissions": [],
                "Classes": []
              }
            ]
          } 
        ]
    }
  ]
}<|MERGE_RESOLUTION|>--- conflicted
+++ resolved
@@ -217,13 +217,9 @@
               "PartName": "TitlePart",
               "Name": "TitlePart",
               "Settings": {
-<<<<<<< HEAD
                 "ContentTypePartSettings": {
                   "Position": "2"
                 }
-=======
-                "Position": "0"
->>>>>>> 9d905eab
               }
             },
             {
@@ -238,13 +234,6 @@
                   "Pattern": "{{ ContentItem | container | display_text | slugify }}/{{ ContentItem | display_text | slugify }}",
                   "ShowHomepageOption": false
                 }
-              }
-            },
-            {
-              "PartName": "BlogPost",
-              "Name": "BlogPost",
-              "Settings": {
-                "Position": "2"
               }
             },
             {
@@ -324,20 +313,6 @@
               }
             },
             {
-              "PartName": "Blog",
-              "Name": "Blog",
-              "Settings": {
-                "Position": "2"
-              }
-            },
-            {
-              "PartName": "HtmlBodyPart",
-              "Name": "HtmlBodyPart",
-              "Settings": {
-                "Position": "3"
-              }
-            },
-            {
               "PartName": "ListPart",
               "Name": "ListPart",
               "Settings": {
@@ -624,24 +599,6 @@
                 "ContentPartFieldSettings": {
                   "DisplayName": "Subtitle"
                 }
-              }
-            },
-            {
-              "FieldName": "MediaField",
-              "Name": "Image",
-              "Settings": {
-                "DisplayName": "Cover Image",
-                "ContentIndexSettings": {
-                  "Included": false,
-                  "Stored": false,
-                  "Analyzed": false,
-                  "Sanitized": false,
-                  "Tokenized": false,
-                  "Template": null
-                },
-                "Hint": null,
-                "Required": true,
-                "Multiple": false
               }
             },
             {

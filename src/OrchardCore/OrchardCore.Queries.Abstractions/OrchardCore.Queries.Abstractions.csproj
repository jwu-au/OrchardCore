<Project Sdk="Microsoft.NET.Sdk">

  <PropertyGroup>
    <TargetFramework>netstandard2.0</TargetFramework>
    <RootNamespace>OrchardCore.Queries</RootNamespace>
  </PropertyGroup>

<<<<<<< HEAD
=======
  <ItemGroup>
    <PackageReference Include="Newtonsoft.Json" />
  </ItemGroup>

>>>>>>> 0d0a9f01
</Project><|MERGE_RESOLUTION|>--- conflicted
+++ resolved
@@ -5,11 +5,8 @@
     <RootNamespace>OrchardCore.Queries</RootNamespace>
   </PropertyGroup>
 
-<<<<<<< HEAD
-=======
   <ItemGroup>
     <PackageReference Include="Newtonsoft.Json" />
   </ItemGroup>
 
->>>>>>> 0d0a9f01
 </Project>
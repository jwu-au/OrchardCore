--- conflicted
+++ resolved
@@ -12,10 +12,7 @@
 using Microsoft.AspNetCore.Mvc.Rendering;
 using Microsoft.AspNetCore.Mvc.ViewEngines;
 using Microsoft.AspNetCore.Mvc.ViewFeatures;
-<<<<<<< HEAD
-=======
 using Microsoft.AspNetCore.Routing;
->>>>>>> 37a8a060
 using Microsoft.Extensions.DependencyInjection;
 using Microsoft.Extensions.Options;
 using OrchardCore.DisplayManagement.Descriptors.ShapeTemplateStrategy;
@@ -103,23 +100,6 @@
 
             using (var output = new StringWriter())
             {
-<<<<<<< HEAD
-                var viewEngineResult = viewEngines[0].FindView(context.ViewContext, viewName, isMainPage: false);
-                if (viewEngineResult.Success)
-                {
-                    using (var output = new StringWriter())
-                    {
-                        // Forcing synchronous behavior so users don't have to await templates.
-                        var view = viewEngineResult.View;
-                        using (view as IDisposable)
-                        {
-                            var viewContext = new ViewContext(context.ViewContext, viewEngineResult.View, context.ViewContext.ViewData, output);
-                            await viewEngineResult.View.RenderAsync(viewContext);
-                            return new HtmlString(output.ToString());
-                        }
-                    }
-                }
-=======
                 var viewContext = new ViewContext(
                     actionContext,
                     view,
@@ -155,7 +135,6 @@
             if (findViewResult.Success)
             {
                 return findViewResult.View;
->>>>>>> 37a8a060
             }
 
             var searchedLocations = getViewResult.SearchedLocations.Concat(findViewResult.SearchedLocations);

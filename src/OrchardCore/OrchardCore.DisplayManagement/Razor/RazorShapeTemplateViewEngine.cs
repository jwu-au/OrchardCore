--- conflicted
+++ resolved
@@ -38,7 +38,7 @@
             }
         }
 
-        public async Task<IHtmlContent> RenderAsync(string relativePath, DisplayContext displayContext)
+        public Task<IHtmlContent> RenderAsync(string relativePath, DisplayContext displayContext)
         {
             var viewName = "/" + relativePath;
             viewName = Path.ChangeExtension(viewName, RazorViewEngine.ViewExtension);
@@ -46,18 +46,14 @@
             if (displayContext.ViewContext.View != null)
             {
                 var htmlHelper = MakeHtmlHelper(displayContext.ViewContext, displayContext.ViewContext.ViewData);
-<<<<<<< HEAD
-                return await htmlHelper.PartialAsync(viewName, displayContext.Value);
-=======
                 return htmlHelper.PartialAsync(viewName, displayContext.Value);
->>>>>>> 48720b94
             }
             else
             {
                 // If the View is null, it means that the shape is being executed from a non-view origin / where no ViewContext was established by the view engine, but manually.
                 // Manually creating a ViewContext works when working with Shape methods, but not when the shape is implemented as a Razor view template.
                 // Horrible, but it will have to do for now.
-                return await RenderRazorViewAsync(viewName, displayContext);
+                return RenderRazorViewAsync(viewName, displayContext);
             }
         }
 

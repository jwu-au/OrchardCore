--- conflicted
+++ resolved
@@ -1,11 +1,8 @@
 using System.Collections.Generic;
 using System.Linq;
 using System.Threading.Tasks;
-<<<<<<< HEAD
+using Newtonsoft.Json.Linq;
 using OrchardCore.ContentManagement.Handlers;
-=======
-using Newtonsoft.Json.Linq;
->>>>>>> 29c83484
 
 namespace OrchardCore.ContentManagement
 {
@@ -168,7 +165,6 @@
             return results;
         }
 
-<<<<<<< HEAD
         public static async Task<ContentValidateResult> UpdateValidateAndCreateAsync(this IContentManager contentManager, ContentItem contentItem, VersionOptions options)
         {
             await contentManager.UpdateAsync(contentItem);
@@ -180,7 +176,8 @@
             }
 
             return result;
-=======
+        }
+
         /// <summary>
         /// Gets either the published container content item with the specified id, or if the json path supplied gets the contained content item. 
         /// </summary>
@@ -211,7 +208,6 @@
             }
 
             return contentItem;
->>>>>>> 29c83484
         }
     }
 

--- conflicted
+++ resolved
@@ -17,15 +17,9 @@
         private ContentDefinitionRecord _contentDefinitionRecord;
         private readonly IMemoryCache _memoryCache;
         private readonly ISignal _signal;
-<<<<<<< HEAD
-
-        private ConcurrentDictionary<string, ContentTypeDefinition> _typeDefinitions;
-        private ConcurrentDictionary<string, ContentPartDefinition> _partDefinitions;
-=======
         private readonly IContentDefinitionStore _contentDefinitionStore;
         private readonly ConcurrentDictionary<string, ContentTypeDefinition> _typeDefinitions;
         private readonly ConcurrentDictionary<string, ContentPartDefinition> _partDefinitions;
->>>>>>> 84b6999a
 
         public ContentDefinitionManager(
             IMemoryCache memoryCache,
@@ -35,23 +29,13 @@
             _signal = signal;
             _contentDefinitionStore = contentDefinitionStore;
             _memoryCache = memoryCache;
-<<<<<<< HEAD
-            _session = session;
-=======
 
             _typeDefinitions = _memoryCache.GetOrCreate("TypeDefinitions", entry => new ConcurrentDictionary<string, ContentTypeDefinition>());
             _partDefinitions = _memoryCache.GetOrCreate("PartDefinitions", entry => new ConcurrentDictionary<string, ContentPartDefinition>());
->>>>>>> 84b6999a
         }
 
         public ContentTypeDefinition GetTypeDefinition(string name)
         {
-            _typeDefinitions = _memoryCache.GetOrCreate("TypeDefinitions", entry =>
-            {
-                entry.ExpirationTokens.Add(_signal.GetToken(TypeHashCacheKey));
-                return new ConcurrentDictionary<string, ContentTypeDefinition>();
-            });
-
             return _typeDefinitions.GetOrAdd(name, n =>
             {
                 var contentTypeDefinitionRecord = GetContentDefinitionRecord()
@@ -64,12 +48,6 @@
 
         public ContentPartDefinition GetPartDefinition(string name)
         {
-            _partDefinitions = _memoryCache.GetOrCreate("PartDefinitions", entry =>
-            {
-                entry.ExpirationTokens.Add(_signal.GetToken(TypeHashCacheKey));
-                return new ConcurrentDictionary<string, ContentPartDefinition>();
-            });
-
             return _partDefinitions.GetOrAdd(name, n =>
             {
                 return Build(GetContentDefinitionRecord()
@@ -282,16 +260,6 @@
             return source == null ? null : new ContentFieldDefinition(source.Name);
         }
 
-<<<<<<< HEAD
-        private void UpdateContentDefinitionRecord()
-        {
-            _contentDefinitionRecord.Serial++;
-            _session.Save(_contentDefinitionRecord);
-            _signal.SignalTokenAsync(TypeHashCacheKey).GetAwaiter().GetResult();
-        }
-
-=======
->>>>>>> 84b6999a
         public Task<int> GetTypesHashAsync()
         {
             // The serial number is stored in local cache in order to prevent

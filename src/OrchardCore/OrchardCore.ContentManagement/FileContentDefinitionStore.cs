--- conflicted
+++ resolved
@@ -20,35 +20,27 @@
             _shellSettings = shellSettings;
         }
 
-<<<<<<< HEAD
-        public Task<ContentDefinitionDocument> LoadContentDefinitionAsync()
-=======
         /// <summary>
         /// Loads a single document (or create a new one) for updating and that should not be cached.
         /// </summary>
-        public async Task<ContentDefinitionRecord> LoadContentDefinitionAsync()
->>>>>>> 61cb83b2
+        public async Task<ContentDefinitionDocument> LoadContentDefinitionAsync()
         {
             var scopedCache = ShellScope.Services.GetRequiredService<FileContentDefinitionScopedCache>();
 
-<<<<<<< HEAD
-            ContentDefinitionDocument result;
-=======
-            if (scopedCache.ContentDefinitionRecord != null)
+            if (scopedCache.ContentDefinitionDocument != null)
             {
-                return scopedCache.ContentDefinitionRecord;
+                return scopedCache.ContentDefinitionDocument;
             }
 
-            return scopedCache.ContentDefinitionRecord = await GetContentDefinitionAsync();
+            return scopedCache.ContentDefinitionDocument = await GetContentDefinitionAsync();
         }
 
         /// <summary>
         /// Gets a single document (or create a new one) for caching and that should not be updated.
         /// </summary>
-        public Task<ContentDefinitionRecord> GetContentDefinitionAsync()
+        public Task<ContentDefinitionDocument> GetContentDefinitionAsync()
         {
-            ContentDefinitionRecord result;
->>>>>>> 61cb83b2
+            ContentDefinitionDocument result;
 
             if (!File.Exists(Filename))
             {
@@ -58,23 +50,18 @@
             {
                 lock (this)
                 {
-<<<<<<< HEAD
-                    var serializer = new JsonSerializer();
-                    result = (ContentDefinitionDocument)serializer.Deserialize(file, typeof(ContentDefinitionDocument));
-=======
                     using (var file = File.OpenText(Filename))
                     {
                         var serializer = new JsonSerializer();
-                        result = (ContentDefinitionRecord)serializer.Deserialize(file, typeof(ContentDefinitionRecord));
+                        result = (ContentDefinitionDocument)serializer.Deserialize(file, typeof(ContentDefinitionDocument));
                     }
->>>>>>> 61cb83b2
                 }
             }
 
             return Task.FromResult(result);
         }
 
-        public Task SaveContentDefinitionAsync(ContentDefinitionDocument contentDefinitionRecord)
+        public Task SaveContentDefinitionAsync(ContentDefinitionDocument contentDefinitionDocument)
         {
             lock (this)
             {
@@ -82,7 +69,7 @@
                 {
                     var serializer = new JsonSerializer();
                     serializer.Formatting = Formatting.Indented;
-                    serializer.Serialize(file, contentDefinitionRecord);
+                    serializer.Serialize(file, contentDefinitionDocument);
                 }
             }
 
@@ -97,6 +84,6 @@
 
     internal class FileContentDefinitionScopedCache
     {
-        public ContentDefinitionRecord ContentDefinitionRecord { get; internal set; }
+        public ContentDefinitionDocument ContentDefinitionDocument { get; internal set; }
     }
 }
--- conflicted
+++ resolved
@@ -1,10 +1,6 @@
 using System.Threading.Tasks;
-<<<<<<< HEAD
 using OrchardCore.ContentManagement.Metadata.Documents;
-=======
-using OrchardCore.ContentManagement.Metadata.Records;
 using OrchardCore.Data;
->>>>>>> 61cb83b2
 using YesSql;
 
 namespace OrchardCore.ContentManagement
@@ -20,35 +16,21 @@
             _sessionHelper = sessionHelper;
         }
 
-<<<<<<< HEAD
-        public async Task<ContentDefinitionDocument> LoadContentDefinitionAsync()
-        {
-            var contentDefinitionRecord = await _session
-                .Query<ContentDefinitionDocument>()
-                .FirstOrDefaultAsync();
-
-            if (contentDefinitionRecord == null)
-            {
-                contentDefinitionRecord = new ContentDefinitionDocument();
-                await SaveContentDefinitionAsync(contentDefinitionRecord);
-            }
-=======
         /// <summary>
         /// Loads a single document (or create a new one) for updating and that should not be cached.
         /// </summary>
-        public Task<ContentDefinitionRecord> LoadContentDefinitionAsync()
-            => _sessionHelper.LoadForUpdateAsync<ContentDefinitionRecord>();
->>>>>>> 61cb83b2
+        public Task<ContentDefinitionDocument> LoadContentDefinitionAsync()
+            => _sessionHelper.LoadForUpdateAsync<ContentDefinitionDocument>();
 
         /// <summary>
         /// Gets a single document (or create a new one) for caching and that should not be updated.
         /// </summary>
-        public Task<ContentDefinitionRecord> GetContentDefinitionAsync()
-            => _sessionHelper.GetForCachingAsync<ContentDefinitionRecord>();
+        public Task<ContentDefinitionDocument> GetContentDefinitionAsync()
+            => _sessionHelper.GetForCachingAsync<ContentDefinitionDocument>();
 
-        public Task SaveContentDefinitionAsync(ContentDefinitionDocument contentDefinitionRecord)
+        public Task SaveContentDefinitionAsync(ContentDefinitionDocument contentDefinitionDocument)
         {
-            _session.Save(contentDefinitionRecord);
+            _session.Save(contentDefinitionDocument);
 
             return Task.CompletedTask;
         }

using System;
using System.Collections.Generic;
using System.IO;
using System.Linq;
using System.Reflection;
<<<<<<< HEAD
using Microsoft.AspNetCore.Http;
using Microsoft.AspNetCore.Mvc.ApplicationParts;
using Microsoft.AspNetCore.Mvc.Razor.Compilation;
using Microsoft.Extensions.DependencyInjection;
using Microsoft.Extensions.Hosting;
=======
using Microsoft.AspNetCore.Hosting;
using Microsoft.AspNetCore.Mvc.ApplicationParts;
using Microsoft.AspNetCore.Mvc.Razor.Compilation;
using Microsoft.Extensions.DependencyInjection;
using OrchardCore.Environment.Shell.Scope;
>>>>>>> 37a8a060
using OrchardCore.Modules;

namespace OrchardCore.Mvc
{
    public class ShellViewFeatureProvider : IApplicationFeatureProvider<ViewsFeature>
    {
<<<<<<< HEAD
        private readonly IHttpContextAccessor _httpContextAccessor;
        private readonly IHostEnvironment _hostingEnvironment;
=======
        private readonly IHostingEnvironment _hostingEnvironment;
>>>>>>> 37a8a060
        private readonly IApplicationContext _applicationContext;

        private ApplicationPartManager _applicationPartManager;
        private IEnumerable<IApplicationFeatureProvider<ViewsFeature>> _featureProviders;

        public ShellViewFeatureProvider(IServiceProvider services)
        {
<<<<<<< HEAD
            _httpContextAccessor = httpContextAccessor;
            var services = _httpContextAccessor.HttpContext.RequestServices;
            _hostingEnvironment = services.GetRequiredService<IHostEnvironment>();
=======
            _hostingEnvironment = services.GetRequiredService<IHostingEnvironment>();
>>>>>>> 37a8a060
            _applicationContext = services.GetRequiredService<IApplicationContext>();
        }

        public void PopulateFeature(IEnumerable<ApplicationPart> parts, ViewsFeature feature)
        {
            var services = ShellScope.Services;

            // The scope is null when this code is called through a 'ChangeToken' callback, e.g to recompile razor pages.
            // So, here we resolve and cache tenant level singletons, application singletons can be resolved in the ctor.

            if (services != null && _featureProviders == null)
            {
                lock (this)
                {
                    if (_featureProviders == null)
                    {
                        _applicationPartManager = services.GetRequiredService<ApplicationPartManager>();
                        _featureProviders = services.GetServices<IApplicationFeatureProvider<ViewsFeature>>();
                    }
                }
            }

            // Module compiled views are served if not in dev or if the 'refs' folder doesn't exists.
            var refsFolderExists = Directory.Exists(Path.Combine(AppDomain.CurrentDomain.BaseDirectory, "refs"));

            if (!_hostingEnvironment.IsDevelopment() || !refsFolderExists)
            {
                // Retrieve mvc views feature providers but not this one.
                var mvcFeatureProviders = _applicationPartManager.FeatureProviders
                    .OfType<IApplicationFeatureProvider<ViewsFeature>>()
                    .Where(p => p.GetType() != typeof(ShellViewFeatureProvider));

                var modules = _applicationContext.Application.Modules;
                var moduleFeature = new ViewsFeature();

                foreach (var module in modules)
                {
                    var precompiledAssemblyPath = Path.Combine(Path.GetDirectoryName(module.Assembly.Location),
                        module.Assembly.GetName().Name + ".Views.dll");

                    if (File.Exists(precompiledAssemblyPath))
                    {
                        try
                        {
                            var assembly = Assembly.LoadFile(precompiledAssemblyPath);

                            var applicationPart = new ApplicationPart[] { new CompiledRazorAssemblyPart(assembly) };

                            foreach (var provider in mvcFeatureProviders)
                            {
                                provider.PopulateFeature(applicationPart, moduleFeature);
                            }

                            // Razor views are precompiled in the context of their modules, but at runtime
                            // their paths need to be relative to the virtual "Areas/{ModuleId}" folders.
                            // Note: For the app's module this folder is "Areas/{env.ApplicationName}".
                            foreach (var descriptor in moduleFeature.ViewDescriptors)
                            {
                                descriptor.RelativePath = '/' + module.SubPath + descriptor.RelativePath;
                                feature.ViewDescriptors.Add(descriptor);
                            }

                            // For the app's module we still allow to explicitly specify view paths relative to the app content root.
                            // So for the application's module we re-apply the feature providers without updating the relative paths.
                            // Note: This is only needed in prod mode if app's views are precompiled and views files no longer exist.
                            if (module.Name == _hostingEnvironment.ApplicationName)
                            {
                                foreach (var provider in mvcFeatureProviders)
                                {
                                    provider.PopulateFeature(applicationPart, moduleFeature);
                                }

                                foreach (var descriptor in moduleFeature.ViewDescriptors)
                                {
                                    feature.ViewDescriptors.Add(descriptor);
                                }
                            }

                            moduleFeature.ViewDescriptors.Clear();
                        }
                        catch (FileLoadException)
                        {
                            // Don't throw if assembly cannot be loaded. This can happen if the file is not a managed assembly.
                        }
                    }
                }
            }

            // Apply views feature providers registered at the tenant level.
            foreach (var provider in _featureProviders)
            {
                provider.PopulateFeature(parts, feature);
            }
        }
    }
}<|MERGE_RESOLUTION|>--- conflicted
+++ resolved
@@ -3,31 +3,18 @@
 using System.IO;
 using System.Linq;
 using System.Reflection;
-<<<<<<< HEAD
-using Microsoft.AspNetCore.Http;
 using Microsoft.AspNetCore.Mvc.ApplicationParts;
 using Microsoft.AspNetCore.Mvc.Razor.Compilation;
 using Microsoft.Extensions.DependencyInjection;
 using Microsoft.Extensions.Hosting;
-=======
-using Microsoft.AspNetCore.Hosting;
-using Microsoft.AspNetCore.Mvc.ApplicationParts;
-using Microsoft.AspNetCore.Mvc.Razor.Compilation;
-using Microsoft.Extensions.DependencyInjection;
 using OrchardCore.Environment.Shell.Scope;
->>>>>>> 37a8a060
 using OrchardCore.Modules;
 
 namespace OrchardCore.Mvc
 {
     public class ShellViewFeatureProvider : IApplicationFeatureProvider<ViewsFeature>
     {
-<<<<<<< HEAD
-        private readonly IHttpContextAccessor _httpContextAccessor;
         private readonly IHostEnvironment _hostingEnvironment;
-=======
-        private readonly IHostingEnvironment _hostingEnvironment;
->>>>>>> 37a8a060
         private readonly IApplicationContext _applicationContext;
 
         private ApplicationPartManager _applicationPartManager;
@@ -35,13 +22,7 @@
 
         public ShellViewFeatureProvider(IServiceProvider services)
         {
-<<<<<<< HEAD
-            _httpContextAccessor = httpContextAccessor;
-            var services = _httpContextAccessor.HttpContext.RequestServices;
             _hostingEnvironment = services.GetRequiredService<IHostEnvironment>();
-=======
-            _hostingEnvironment = services.GetRequiredService<IHostingEnvironment>();
->>>>>>> 37a8a060
             _applicationContext = services.GetRequiredService<IApplicationContext>();
         }
 

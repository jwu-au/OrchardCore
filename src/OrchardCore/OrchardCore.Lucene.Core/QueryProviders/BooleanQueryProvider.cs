--- conflicted
+++ resolved
@@ -57,15 +57,6 @@
 
                 if (!isProps)
                 {
-<<<<<<< HEAD
-                    case JTokenType.Object:
-                        boolQuery.Add(builder.CreateQueryFragment(context, (JObject)property.Value), occur);
-                        break;
-                    case JTokenType.Array:
-                        foreach (var item in ((JArray)property.Value))
-                        {
-                            if (item.Type != JTokenType.Object)
-=======
                     switch (property.Value.Type)
                     {
                         case JTokenType.Object:
@@ -73,7 +64,6 @@
                             break;
                         case JTokenType.Array:
                             foreach (var item in ((JArray)property.Value))
->>>>>>> 6c04d987
                             {
                                 if (item.Type != JTokenType.Object)
                                 {

using System;
using System.Collections.Generic;
using System.IO;
using System.Linq;
using Microsoft.AspNetCore.Authentication;
using Microsoft.AspNetCore.Builder;
using Microsoft.AspNetCore.DataProtection;
using Microsoft.AspNetCore.DataProtection.KeyManagement;
using Microsoft.AspNetCore.Hosting;
using Microsoft.AspNetCore.Routing;
using Microsoft.Extensions.Configuration;
using Microsoft.Extensions.DependencyInjection;
using Microsoft.Extensions.DependencyInjection.Extensions;
<<<<<<< HEAD
using Microsoft.Extensions.FileProviders;
using Microsoft.Extensions.Hosting;
=======
>>>>>>> b3508d55
using Microsoft.Extensions.Localization;
using Microsoft.Extensions.Options;
using Microsoft.Net.Http.Headers;
using OrchardCore;
using OrchardCore.Environment.Extensions;
using OrchardCore.Environment.Shell;
using OrchardCore.Environment.Shell.Builders;
using OrchardCore.Environment.Shell.Configuration;
using OrchardCore.Environment.Shell.Descriptor.Models;
using OrchardCore.Localization;
using OrchardCore.Modules;
using OrchardCore.Modules.FileProviders;

namespace Microsoft.Extensions.DependencyInjection
{
    public static class ServiceCollectionExtensions
    {
        /// <summary>
        /// Adds OrchardCore services to the host service collection.
        /// </summary>
        public static OrchardCoreBuilder AddOrchardCore(this IServiceCollection services)
        {
            // If an instance of OrchardCoreBuilder exists reuse it,
            // so we can call AddOrchardCore several times.
            var builder = services
                .LastOrDefault(d => d.ServiceType == typeof(OrchardCoreBuilder))?
                .ImplementationInstance as OrchardCoreBuilder;

            if (builder == null)
            {
                builder = new OrchardCoreBuilder(services);
                services.AddSingleton(builder);

                AddDefaultServices(services);
                AddShellServices(services);
                AddExtensionServices(builder);
                AddStaticFiles(builder);

                AddRouting(builder);
                AddAntiForgery(builder);
                AddAuthentication(builder);
                AddDataProtection(builder);

                // Register the list of services to be resolved later on
                services.AddSingleton(services);
            }

            return builder;
        }

        private static void AddDefaultServices(IServiceCollection services)
        {
            services.AddLogging();
            services.AddOptions();

            // These services might be moved at a higher level if no components from OrchardCore needs them.
            services.AddLocalization();

            // For performance, prevents the 'ResourceManagerStringLocalizer' from being used.
            services.AddSingleton<IStringLocalizerFactory, NullStringLocalizerFactory>();

            services.AddWebEncoders();

            services.AddHttpContextAccessor();
            services.AddSingleton<IClock, Clock>();
            services.AddScoped<ILocalClock, LocalClock>();

            services.AddScoped<ILocalizationService, DefaultLocalizationService>();
            services.AddScoped<ICalendarManager, DefaultCalendarManager>();
            services.AddScoped<ICalendarSelector, DefaultCalendarSelector>();

            services.AddSingleton<IPoweredByMiddlewareOptions, PoweredByMiddlewareOptions>();

            services.AddScoped<IOrchardHelper, DefaultOrchardHelper>();
        }

        private static void AddShellServices(IServiceCollection services)
        {
            // Use a single tenant and all features by default
            services.AddHostingShellServices();
            services.AddAllFeaturesDescriptor();

            // Registers the application main feature
            services.AddTransient(sp => new ShellFeature
            (
                sp.GetRequiredService<IHostEnvironment>().ApplicationName, alwaysEnabled: true)
            );
        }

        private static void AddExtensionServices(OrchardCoreBuilder builder)
        {
            builder.ApplicationServices.AddSingleton<IModuleNamesProvider, AssemblyAttributeModuleNamesProvider>();
            builder.ApplicationServices.AddSingleton<IApplicationContext, ModularApplicationContext>();

            builder.ApplicationServices.AddExtensionManagerHost();

            builder.ConfigureServices(services =>
            {
                services.AddExtensionManager();
            });
        }

        /// <summary>
        /// Adds tenant level configuration to serve static files from modules
        /// </summary>
        private static void AddStaticFiles(OrchardCoreBuilder builder)
        {
            builder.ConfigureServices(services =>
            {
<<<<<<< HEAD
                var env = serviceProvider.GetRequiredService<IHostEnvironment>();
                var appContext = serviceProvider.GetRequiredService<IApplicationContext>();

                IFileProvider fileProvider;
                if (env.IsDevelopment())
=======
                services.AddSingleton<IModuleStaticFileProvider>(serviceProvider =>
>>>>>>> b3508d55
                {
                    var env = serviceProvider.GetRequiredService<IHostingEnvironment>();
                    var appContext = serviceProvider.GetRequiredService<IApplicationContext>();

                    IModuleStaticFileProvider fileProvider;
                    if (env.IsDevelopment())
                    {
                        var fileProviders = new List<IStaticFileProvider>
                        {
                            new ModuleProjectStaticFileProvider(appContext),
                            new ModuleEmbeddedStaticFileProvider(appContext)
                        };
                        fileProvider = new ModuleCompositeStaticFileProvider(fileProviders);
                    }
                    else
                    {
                        fileProvider = new ModuleEmbeddedStaticFileProvider(appContext);
                    }
                    return fileProvider;
                });

                services.AddSingleton<IStaticFileProvider>(serviceProvider =>
                {
                    return serviceProvider.GetRequiredService<IModuleStaticFileProvider>();
                });
            });

            builder.Configure((app, routes, serviceProvider) =>
            {
                var fileProvider = serviceProvider.GetRequiredService<IModuleStaticFileProvider>();

                var options = serviceProvider.GetRequiredService<IOptions<StaticFileOptions>>().Value;

                options.RequestPath = "";
                options.FileProvider = fileProvider;

                var shellConfiguration = serviceProvider.GetRequiredService<IShellConfiguration>();

                var cacheControl = shellConfiguration.GetValue("StaticFileOptions:CacheControl", "public, max-age=2592000, s-max-age=31557600");

                // Cache static files for a year as they are coming from embedded resources and should not vary
                options.OnPrepareResponse = ctx =>
                {
                    ctx.Context.Response.Headers[HeaderNames.CacheControl] = cacheControl;
                };

                app.UseStaticFiles(options);
            });
        }

        /// <summary>
        /// Adds isolated tenant level routing services.
        /// </summary>
        private static void AddRouting(OrchardCoreBuilder builder)
        {
            // 'AddRouting()' is called by the host.

            builder.ConfigureServices(collection =>
            {
                // The routing system is not tenant aware and uses a global list of endpoint data sources which is
                // setup by the default configuration of 'RouteOptions' and mutated on each call of 'UseEndPoints()'.
                // So, we need isolated routing singletons (and a default configuration) per tenant.

                var implementationTypesToRemove = new ServiceCollection().AddRouting()
                    .Where(sd => sd.Lifetime == ServiceLifetime.Singleton || sd.ServiceType == typeof(IConfigureOptions<RouteOptions>))
                    .Select(sd => sd.GetImplementationType())
                    .ToArray();

                var descriptorsToRemove = collection
                    .Where(sd => (sd is ClonedSingletonDescriptor || sd.ServiceType == typeof(IConfigureOptions<RouteOptions>)) &&
                        implementationTypesToRemove.Contains(sd.GetImplementationType()))
                    .ToArray();

                foreach (var descriptor in descriptorsToRemove)
                {
                    collection.Remove(descriptor);
                }

                collection.AddRouting();
            },
            order: int.MinValue + 100);
        }

        /// <summary>
        /// Adds host and tenant level antiforgery services.
        /// </summary>
        private static void AddAntiForgery(OrchardCoreBuilder builder)
        {
            builder.ApplicationServices.AddAntiforgery();

            builder.ConfigureServices((services, serviceProvider) =>
            {
                var settings = serviceProvider.GetRequiredService<ShellSettings>();

                var tenantName = settings.Name;

                // Re-register the antiforgery  services to be tenant-aware.
                var collection = new ServiceCollection()
                    .AddAntiforgery(options =>
                    {
                        options.Cookie.Name = "orchantiforgery_" + tenantName;

                        // Don't set the cookie builder 'Path' so that it uses the 'IAuthenticationFeature' value
                        // set by the pipeline and comming from the request 'PathBase' which already ends with the
                        // tenant prefix but may also start by a path related e.g to a virtual folder.
                    });

                services.Add(collection);
            });
        }

        /// <summary>
        /// Adds host and tenant level authentication services and configuration.
        /// </summary>
        private static void AddAuthentication(OrchardCoreBuilder builder)
        {
            builder.ApplicationServices.AddAuthentication();

            builder.ConfigureServices(services =>
            {
                services.AddAuthentication();

                // IAuthenticationSchemeProvider is already registered at the host level.
                // We need to register it again so it is taken into account at the tenant level
                // because it holds a reference to an underlying dictionary, responsible of storing 
                // the registered schemes which need to be distinct for each tenant.
                services.AddSingleton<IAuthenticationSchemeProvider, AuthenticationSchemeProvider>();

            })
            .Configure(app =>
            {
                app.UseAuthentication();
            });
        }

        /// <summary>
        /// Adds tenant level data protection services.
        /// </summary>
        private static void AddDataProtection(OrchardCoreBuilder builder)
        {
            builder.ConfigureServices((services, serviceProvider) =>
            {
                var settings = serviceProvider.GetRequiredService<ShellSettings>();
                var options = serviceProvider.GetRequiredService<IOptions<ShellOptions>>();

                var directory = Directory.CreateDirectory(Path.Combine(
                    options.Value.ShellsApplicationDataPath,
                    options.Value.ShellsContainerName,
                    settings.Name, "DataProtection-Keys"));

                // Re-register the data protection services to be tenant-aware so that modules that internally
                // rely on IDataProtector/IDataProtectionProvider automatically get an isolated instance that
                // manages its own key ring and doesn't allow decrypting payloads encrypted by another tenant.
                // By default, the key ring is stored in the tenant directory of the configured App_Data path.
                var collection = new ServiceCollection()
                    .AddDataProtection()
                    .PersistKeysToFileSystem(directory)
                    .SetApplicationName(settings.Name)
                    .Services;

                // Retrieve the implementation type of the newly startup filter registered as a singleton
                var startupFilterType = collection.FirstOrDefault(s => s.ServiceType == typeof(IStartupFilter))?.GetImplementationType();

                if (startupFilterType != null)
                {
                    // Remove any previously registered data protection startup filters.
                    var descriptors = services.Where(s => s.ServiceType == typeof(IStartupFilter) &&
                        (s.GetImplementationType() == startupFilterType)).ToArray();

                    foreach (var descriptor in descriptors)
                    {
                        services.Remove(descriptor);
                    }
                }

                // Remove any previously registered options setups.
                services.RemoveAll<IConfigureOptions<KeyManagementOptions>>();
                services.RemoveAll<IConfigureOptions<DataProtectionOptions>>();

                services.Add(collection);
            });
        }
    }
}<|MERGE_RESOLUTION|>--- conflicted
+++ resolved
@@ -11,11 +11,7 @@
 using Microsoft.Extensions.Configuration;
 using Microsoft.Extensions.DependencyInjection;
 using Microsoft.Extensions.DependencyInjection.Extensions;
-<<<<<<< HEAD
-using Microsoft.Extensions.FileProviders;
 using Microsoft.Extensions.Hosting;
-=======
->>>>>>> b3508d55
 using Microsoft.Extensions.Localization;
 using Microsoft.Extensions.Options;
 using Microsoft.Net.Http.Headers;
@@ -125,17 +121,9 @@
         {
             builder.ConfigureServices(services =>
             {
-<<<<<<< HEAD
-                var env = serviceProvider.GetRequiredService<IHostEnvironment>();
-                var appContext = serviceProvider.GetRequiredService<IApplicationContext>();
-
-                IFileProvider fileProvider;
-                if (env.IsDevelopment())
-=======
                 services.AddSingleton<IModuleStaticFileProvider>(serviceProvider =>
->>>>>>> b3508d55
-                {
-                    var env = serviceProvider.GetRequiredService<IHostingEnvironment>();
+                {
+                    var env = serviceProvider.GetRequiredService<IHostEnvironment>();
                     var appContext = serviceProvider.GetRequiredService<IApplicationContext>();
 
                     IModuleStaticFileProvider fileProvider;

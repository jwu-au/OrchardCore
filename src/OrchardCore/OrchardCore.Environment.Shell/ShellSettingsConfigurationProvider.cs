--- conflicted
+++ resolved
@@ -1,4 +1,4 @@
-using System.Collections.Generic;
+﻿using System.Collections.Generic;
 using System.IO;
 using Microsoft.AspNetCore.Hosting;
 using Microsoft.Extensions.Configuration;
@@ -44,14 +44,8 @@
 
         public void SaveToSource(string name, IDictionary<string, string> configuration)
         {
-<<<<<<< HEAD
-            var settingsFile = ObtainSettingsPath(Path.Combine(
-                        _hostingEnvironment.ContentRootPath,
-                        _optionsAccessor.Value.ShellsRootContainerName,
-=======
             var settingsFile = GetSettingsFilePath(Path.Combine(
                         _optionsAccessor.Value.ShellsApplicationDataPath,
->>>>>>> ec4f3064
                         _optionsAccessor.Value.ShellsContainerName,
                         name));
 

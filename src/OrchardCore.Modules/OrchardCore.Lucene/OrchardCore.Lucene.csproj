--- conflicted
+++ resolved
@@ -31,11 +31,7 @@
   <ItemGroup>
     <PackageReference Include="Lucene.Net.Analysis.Common" />
     <PackageReference Include="Lucene.Net.QueryParser" />
-<<<<<<< HEAD
     <PackageReference Include="Lucene.Net.Spatial" />
-    <PackageReference Include="Microsoft.AspNetCore.Mvc" />
-=======
->>>>>>> 24658f53
   </ItemGroup>
 
 </Project>
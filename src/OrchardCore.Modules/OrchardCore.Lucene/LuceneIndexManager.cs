using System;
using System.Collections.Concurrent;
using System.Collections.Generic;
using System.Collections.ObjectModel;
using System.Drawing;
using System.Globalization;
using System.IO;
using System.Linq;
using System.Threading;
using System.Threading.Tasks;
using Lucene.Net.Analysis.Standard;
using Lucene.Net.Documents;
using Lucene.Net.Index;
using Lucene.Net.Search;
using Lucene.Net.Spatial.Prefix;
using Lucene.Net.Spatial.Prefix.Tree;
using Lucene.Net.Store;
using Lucene.Net.Util;
using Microsoft.Extensions.Logging;
using Microsoft.Extensions.Options;
using OrchardCore.Environment.Shell;
using OrchardCore.Indexing;
using OrchardCore.Lucene.Services;
using OrchardCore.Modules;
using Spatial4n.Core.Context;
using Directory = System.IO.Directory;
using LDirectory = Lucene.Net.Store.Directory;

namespace OrchardCore.Lucene
{
    /// <summary>
    /// Provides methods to manage physical Lucene indices.
    /// This class is provided as a singleton to that the index searcher can be reused across requests.
    /// </summary>
    public class LuceneIndexManager : IDisposable
    {
        private readonly IClock _clock;
        private readonly ILogger<LuceneIndexManager> _logger;
        private readonly string _rootPath;
        private readonly DirectoryInfo _rootDirectory;
        private bool _disposing;
        private ConcurrentDictionary<string, IndexReaderPool> _indexPools = new ConcurrentDictionary<string, IndexReaderPool>(StringComparer.OrdinalIgnoreCase);
        private ConcurrentDictionary<string, IndexWriterWrapper> _writers = new ConcurrentDictionary<string, IndexWriterWrapper>(StringComparer.OrdinalIgnoreCase);
        private ConcurrentDictionary<string, DateTime> _timestamps = new ConcurrentDictionary<string, DateTime>(StringComparer.OrdinalIgnoreCase);
<<<<<<< HEAD

        private static LuceneVersion LuceneVersion = LuceneVersion.LUCENE_48;
        private SpatialContext _ctx;
        private GeohashPrefixTree _grid;
=======
        private readonly LuceneAnalyzerManager _luceneAnalyzerManager;        
>>>>>>> 6a9751e8

        public LuceneIndexManager(
            IClock clock,
            IOptions<ShellOptions> shellOptions,
            ShellSettings shellSettings,
            ILogger<LuceneIndexManager> logger,
            LuceneAnalyzerManager luceneAnalyzerManager
            )
        {
            _clock = clock;
            _logger = logger;
            _rootPath = Path.Combine(
                shellOptions.Value.ShellsApplicationDataPath,
                shellOptions.Value.ShellsContainerName,
                shellSettings.Name, "Lucene");

            //Typical geospatial context
            //  These can also be constructed from SpatialContextFactory
            _ctx = SpatialContext.GEO;

            int maxLevels = 11;//results in sub-meter precision for geohash
            //TODO demo lookup by detail distance
            //  This can also be constructed from SpatialPrefixTreeFactory
            _grid = new GeohashPrefixTree(_ctx, maxLevels);

            _rootDirectory = Directory.CreateDirectory(_rootPath);
            _luceneAnalyzerManager = luceneAnalyzerManager;
        }

        public void CreateIndex(string indexName)
        {
            Write(indexName, _ => { }, true);
        }

        public void DeleteDocuments(string indexName, IEnumerable<string> contentItemIds)
        {
            Write(indexName, writer =>
            {
                writer.DeleteDocuments(contentItemIds.Select(x => new Term("ContentItemId", x)).ToArray());

                writer.Commit();

                if (_indexPools.TryRemove(indexName, out var pool))
                {
                    pool.MakeDirty();
                }
            });
        }

        public void DeleteIndex(string indexName)
        {
            lock (this)
            {
                if (_writers.TryGetValue(indexName, out var writer))
                {
                    writer.IsClosing = true;
                    writer.Dispose();
                }

                if (_indexPools.TryRemove(indexName, out var reader))
                {
                    reader.Dispose();
                }

                _timestamps.TryRemove(indexName, out var timestamp);

                var indexFolder = Path.Combine(_rootPath, indexName);

                if (Directory.Exists(indexFolder))
                {
                    try
                    {
                        Directory.Delete(indexFolder, true);
                    }
                    catch { }
                }

                _writers.TryRemove(indexName, out writer);
            }
        }

        public bool Exists(string indexName)
        {
            if (string.IsNullOrWhiteSpace(indexName))
            {
                return false;
            }

            return Directory.Exists(Path.Combine(_rootPath, indexName));
        }

        public IEnumerable<string> List()
        {
            return _rootDirectory
                .GetDirectories()
                .Select(x => x.Name);
        }

        public void StoreDocuments(string indexName, IEnumerable<DocumentIndex> indexDocuments)
        {
            Write(indexName, writer =>
            {
                foreach (var indexDocument in indexDocuments)
                {
                    writer.AddDocument(CreateLuceneDocument(indexDocument));
                }

                writer.Commit();

                if (_indexPools.TryRemove(indexName, out var pool))
                {
                    pool.MakeDirty();
                }
            });
        }

        public async Task SearchAsync(string indexName, Func<IndexSearcher, Task> searcher)
        {
            using (var reader = GetReader(indexName))
            {
                var indexSearcher = new IndexSearcher(reader.IndexReader);
                await searcher(indexSearcher);
            }

            _timestamps[indexName] = _clock.UtcNow;
        }

        public void Read(string indexName, Action<IndexReader> reader)
        {
            using (var indexReader = GetReader(indexName))
            {
                reader(indexReader.IndexReader);
            }

            _timestamps[indexName] = _clock.UtcNow;
        }

        /// <summary>
        /// Returns a list of open indices and the last time they were accessed.
        /// </summary>
        public IReadOnlyDictionary<string, DateTime> GetTimestamps()
        {
            return new ReadOnlyDictionary<string, DateTime>(_timestamps);
        }

        private Document CreateLuceneDocument(DocumentIndex documentIndex)
        {
            var doc = new Document
            {
                // Always store the content item id
                new StringField("ContentItemId", documentIndex.ContentItemId.ToString(), Field.Store.YES)
            };

            foreach (var entry in documentIndex.Entries)
            {
                var store = entry.Value.Options.HasFlag(DocumentIndexOptions.Store)
                            ? Field.Store.YES
                            : Field.Store.NO;

                if (entry.Value.Value == null)
                {
                    continue;
                }

                switch (entry.Value.Type)
                {
                    case DocumentIndex.Types.Boolean:
                        // store "true"/"false" for booleans
                        doc.Add(new StringField(entry.Key, Convert.ToString(entry.Value.Value).ToLowerInvariant(), store));
                        break;

                    case DocumentIndex.Types.DateTime:
                        if (entry.Value.Value is DateTimeOffset)
                        {
                            doc.Add(new StringField(entry.Key, DateTools.DateToString(((DateTimeOffset)entry.Value.Value).UtcDateTime, DateTools.Resolution.SECOND), store));
                        }
                        else
                        {
                            doc.Add(new StringField(entry.Key, DateTools.DateToString(((DateTime)entry.Value.Value).ToUniversalTime(), DateTools.Resolution.SECOND), store));
                        }
                        break;

                    case DocumentIndex.Types.Integer:
                        doc.Add(new Int32Field(entry.Key, Convert.ToInt32(entry.Value.Value), store));
                        break;

                    case DocumentIndex.Types.Number:
                        doc.Add(new DoubleField(entry.Key, Convert.ToDouble(entry.Value.Value), store));
                        break;

                    case DocumentIndex.Types.Text:
                        if (entry.Value.Options.HasFlag(DocumentIndexOptions.Analyze))
                        {
                            doc.Add(new TextField(entry.Key, Convert.ToString(entry.Value.Value), store));
                        }
                        else
                        {
                            doc.Add(new StringField(entry.Key, Convert.ToString(entry.Value.Value), store));
                        }
                        break;
                    case DocumentIndex.Types.GeoPoint:
                        var strategy = new RecursivePrefixTreeStrategy(_grid, entry.Key);
                        if (entry.Value.Value is DocumentIndex.Point point)
                        {
                            var geoPoint = _ctx.MakePoint(point.X, point.Y);
                            foreach (var field in strategy.CreateIndexableFields(geoPoint))
                            {
                                doc.Add(field);
                            }

                            //store it too
                            doc.Add(new StoredField(strategy.FieldName, $"{point.Y},{point.X}"));
                        }
                        break;
                }
            }

            return doc;
        }

        private BaseDirectory CreateDirectory(string indexName)
        {
            lock (this)
            {
                var path = new DirectoryInfo(Path.Combine(_rootPath, indexName));

                if (!path.Exists)
                {
                    path.Create();
                }

                return FSDirectory.Open(path);
            }
        }

        private void Write(string indexName, Action<IndexWriter> action, bool close = false)
        {
            if (!_writers.TryGetValue(indexName, out var writer))
            {
                lock (this)
                {
                    if (!_writers.TryGetValue(indexName, out writer))
                    {
                        var directory = CreateDirectory(indexName);
                        var analyzer = _luceneAnalyzerManager.CreateAnalyzer(LuceneSettings.StandardAnalyzer);
                        var config = new IndexWriterConfig(LuceneSettings.DefaultVersion, analyzer)
                        {
                            OpenMode = OpenMode.CREATE_OR_APPEND
                        };

                        writer = _writers[indexName] = new IndexWriterWrapper(directory, config);
                    }
                }
            }

            if (writer.IsClosing)
            {
                return;
            }

            action?.Invoke(writer);

            if (close && !writer.IsClosing)
            {
                lock (this)
                {
                    if (!writer.IsClosing)
                    {
                        writer.IsClosing = true;
                        writer.Dispose();
                        _writers.TryRemove(indexName, out writer);
                    }
                }
            }

            _timestamps[indexName] = _clock.UtcNow;
        }

        private IndexReaderPool.IndexReaderLease GetReader(string indexName)
        {
            var pool = _indexPools.GetOrAdd(indexName, n =>
            {
                var directory = CreateDirectory(indexName);
                var reader = DirectoryReader.Open(directory);
                return new IndexReaderPool(reader);
            });

            return pool.Acquire();
        }

        private string GetFilename(string indexName, int documentId)
        {
            return Path.Combine(_rootPath, indexName, documentId + ".json");
        }

        /// <summary>
        /// Releases all readers and writers. This can be used after some time of innactivity to free resources.
        /// </summary>
        public void FreeReaderWriter()
        {
            lock (this)
            {
                foreach (var writer in _writers)
                {
                    if (_logger.IsEnabled(LogLevel.Information))
                    {
                        _logger.LogInformation("Freeing writer for: " + writer.Key);
                    }

                    writer.Value.IsClosing = true;
                    writer.Value.Dispose();
                }

                foreach (var reader in _indexPools)
                {
                    if (_logger.IsEnabled(LogLevel.Information))
                    {
                        _logger.LogInformation("Freeing reader for: " + reader.Key);
                    }

                    reader.Value.Dispose();
                }

                _writers.Clear();
                _indexPools.Clear();
                _timestamps.Clear();
            }
        }

        /// <summary>
        /// Releases all readers and writers. This can be used after some time of innactivity to free resources.
        /// </summary>
        public void FreeReaderWriter(string indexName)
        {
            lock (this)
            {
                if(_writers.TryGetValue(indexName, out var writer))
                {
                    if (_logger.IsEnabled(LogLevel.Information))
                    {
                        _logger.LogInformation("Freeing writer for: " + indexName);
                    }

                    writer.IsClosing = true;
                    writer.Dispose();
                }

                if (_indexPools.TryGetValue(indexName, out var reader))
                {
                    if (_logger.IsEnabled(LogLevel.Information))
                    {
                        _logger.LogInformation("Freeing reader for: " + indexName);
                    }

                    reader.Dispose();
                }

                _timestamps.TryRemove(indexName, out var timestamp);

                _writers.TryRemove(indexName, out writer);
            }
        }

        public void Dispose()
        {
            if (_disposing)
            {
                return;
            }

            _disposing = true;

            FreeReaderWriter();
        }

        ~LuceneIndexManager()
        {
            Dispose();
        }
    }

    internal class IndexWriterWrapper : IndexWriter
    {
        public IndexWriterWrapper(LDirectory directory, IndexWriterConfig config) : base(directory, config)
        {
            IsClosing = false;
        }

        public bool IsClosing { get; set; }
    }

    internal class IndexReaderPool : IDisposable
    {
        private bool _dirty;
        private int _count;
        private IndexReader _reader;

        public IndexReaderPool(IndexReader reader)
        {
            _reader = reader;
        }

        public void MakeDirty()
        {
            _dirty = true;
        }

        public IndexReaderLease Acquire()
        {
            return new IndexReaderLease(this, _reader);
        }

        public void Release()
        {
            if (_dirty && _count == 0)
            {
                _reader.Dispose();
            }
        }

        public void Dispose()
        {
            _reader.Dispose();
        }

        public struct IndexReaderLease : IDisposable
        {
            private IndexReaderPool _pool;

            public IndexReaderLease(IndexReaderPool pool, IndexReader reader)
            {
                _pool = pool;
                Interlocked.Increment(ref _pool._count);
                IndexReader = reader;
            }

            public IndexReader IndexReader { get; }

            public void Dispose()
            {
                var count = Interlocked.Decrement(ref _pool._count);
                _pool.Release();
            }
        }
    }
}<|MERGE_RESOLUTION|>--- conflicted
+++ resolved
@@ -2,8 +2,6 @@
 using System.Collections.Concurrent;
 using System.Collections.Generic;
 using System.Collections.ObjectModel;
-using System.Drawing;
-using System.Globalization;
 using System.IO;
 using System.Linq;
 using System.Threading;
@@ -15,7 +13,6 @@
 using Lucene.Net.Spatial.Prefix;
 using Lucene.Net.Spatial.Prefix.Tree;
 using Lucene.Net.Store;
-using Lucene.Net.Util;
 using Microsoft.Extensions.Logging;
 using Microsoft.Extensions.Options;
 using OrchardCore.Environment.Shell;
@@ -42,14 +39,9 @@
         private ConcurrentDictionary<string, IndexReaderPool> _indexPools = new ConcurrentDictionary<string, IndexReaderPool>(StringComparer.OrdinalIgnoreCase);
         private ConcurrentDictionary<string, IndexWriterWrapper> _writers = new ConcurrentDictionary<string, IndexWriterWrapper>(StringComparer.OrdinalIgnoreCase);
         private ConcurrentDictionary<string, DateTime> _timestamps = new ConcurrentDictionary<string, DateTime>(StringComparer.OrdinalIgnoreCase);
-<<<<<<< HEAD
-
-        private static LuceneVersion LuceneVersion = LuceneVersion.LUCENE_48;
+        private readonly LuceneAnalyzerManager _luceneAnalyzerManager;
         private SpatialContext _ctx;
-        private GeohashPrefixTree _grid;
-=======
-        private readonly LuceneAnalyzerManager _luceneAnalyzerManager;        
->>>>>>> 6a9751e8
+        private GeohashPrefixTree _grid;     
 
         public LuceneIndexManager(
             IClock clock,
@@ -66,6 +58,9 @@
                 shellOptions.Value.ShellsContainerName,
                 shellSettings.Name, "Lucene");
 
+            _rootDirectory = Directory.CreateDirectory(_rootPath);
+            _luceneAnalyzerManager = luceneAnalyzerManager;
+
             //Typical geospatial context
             //  These can also be constructed from SpatialContextFactory
             _ctx = SpatialContext.GEO;
@@ -74,9 +69,6 @@
             //TODO demo lookup by detail distance
             //  This can also be constructed from SpatialPrefixTreeFactory
             _grid = new GeohashPrefixTree(_ctx, maxLevels);
-
-            _rootDirectory = Directory.CreateDirectory(_rootPath);
-            _luceneAnalyzerManager = luceneAnalyzerManager;
         }
 
         public void CreateIndex(string indexName)
@@ -115,7 +107,7 @@
                 }
 
                 _timestamps.TryRemove(indexName, out var timestamp);
-
+                
                 var indexFolder = Path.Combine(_rootPath, indexName);
 
                 if (Directory.Exists(indexFolder))

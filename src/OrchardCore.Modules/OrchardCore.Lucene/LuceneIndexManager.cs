--- conflicted
+++ resolved
@@ -39,12 +39,9 @@
         private ConcurrentDictionary<string, IndexWriterWrapper> _writers = new ConcurrentDictionary<string, IndexWriterWrapper>(StringComparer.OrdinalIgnoreCase);
         private ConcurrentDictionary<string, DateTime> _timestamps = new ConcurrentDictionary<string, DateTime>(StringComparer.OrdinalIgnoreCase);
         private readonly LuceneAnalyzerManager _luceneAnalyzerManager;
-<<<<<<< HEAD
         private SpatialContext _ctx;
         private GeohashPrefixTree _grid;     
-=======
         private static object _synLock = new object();
->>>>>>> 1235deb4
 
         public LuceneIndexManager(
             IClock clock,

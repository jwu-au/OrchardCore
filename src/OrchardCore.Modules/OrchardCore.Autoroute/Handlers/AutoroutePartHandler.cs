--- conflicted
+++ resolved
@@ -4,11 +4,8 @@
 using System.Threading.Tasks;
 using Fluid;
 using Microsoft.AspNetCore.Routing;
-<<<<<<< HEAD
+using Microsoft.Extensions.DependencyInjection;
 using Microsoft.Extensions.Localization;
-=======
-using Microsoft.Extensions.DependencyInjection;
->>>>>>> 29c83484
 using Microsoft.Extensions.Options;
 using Newtonsoft.Json.Linq;
 using OrchardCore.Autoroute.Drivers;
@@ -35,13 +32,10 @@
         private readonly ISiteService _siteService;
         private readonly ITagCache _tagCache;
         private readonly ISession _session;
-<<<<<<< HEAD
+        private readonly IServiceProvider _serviceProvider;
         private readonly IStringLocalizer S;
-=======
-        private readonly IServiceProvider _serviceProvider;
 
         private IContentManager _contentManager;
->>>>>>> 29c83484
 
         public AutoroutePartHandler(
             IAutorouteEntries entries,
@@ -51,11 +45,8 @@
             ISiteService siteService,
             ITagCache tagCache,
             ISession session,
-<<<<<<< HEAD
+            IServiceProvider serviceProvider,
             IStringLocalizer<AutoroutePartHandler> stringLocalizer)
-=======
-            IServiceProvider serviceProvider)
->>>>>>> 29c83484
         {
             _entries = entries;
             _options = options.Value;
@@ -64,11 +55,8 @@
             _siteService = siteService;
             _tagCache = tagCache;
             _session = session;
-<<<<<<< HEAD
+            _serviceProvider = serviceProvider;
             S = stringLocalizer;
-=======
-            _serviceProvider = serviceProvider;
->>>>>>> 29c83484
         }
 
         public override async Task PublishedAsync(PublishContentContext context, AutoroutePart part)
@@ -183,7 +171,7 @@
                 context.Fail(S[AutoroutePartDisplay.DefaultMaxPathLengthError, AutoroutePartDisplay.MaxPathLength]);
             }
 
-            if (!await IsPathUniqueAsync(part.Path, part))
+            if (!await IsAbsolutePathUniqueAsync(part.Path, part.ContentItem.ContentItemId))
             {
                 context.Fail(S[AutoroutePartDisplay.DefaultUniquePathError]);
             }

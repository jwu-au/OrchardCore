--- conflicted
+++ resolved
@@ -37,18 +37,9 @@
             IAuthorizationService authorizationService,
             ISiteService siteService,
             INotifier notifier,
-<<<<<<< HEAD
             ILogger<RegistrationController> logger,
             IHtmlLocalizer<RegistrationController> htmlLocalizer,
             IStringLocalizer<RegistrationController> stringLocalizer) 
-=======
-            ISmtpService smtpService,
-            IDisplayHelper displayHelper,
-            ILogger<RegistrationController> logger,
-            IHtmlLocalizer<RegistrationController> htmlLocalizer,
-            IStringLocalizer<RegistrationController> stringLocalizer,
-            IEnumerable<IRegistrationFormEvents> registrationEvents) : base(smtpService, displayHelper)
->>>>>>> f93b41df
         {
             _userService = userService;
             _userManager = userManager;

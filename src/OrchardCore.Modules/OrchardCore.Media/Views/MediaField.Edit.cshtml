@model OrchardCore.Media.ViewModels.EditMediaFieldViewModel
@using OrchardCore.Media.Settings;
@using OrchardCore.ContentManagement.Metadata.Models

@{
    var settings = Model.PartFieldDefinition.Settings.ToObject<MediaFieldSettings>();
    var modalMediaId = "Modal" + Html.IdFor(m => m);
}

<partial name="Shared/MediaFieldEditResources.cshtml" />

<script at="Foot">
    initializeMediaApplication(false, '@Url.Action("MediaApplication", "Admin", new { area = "OrchardCore.Media" })');
    initializeMediaField(
        document.getElementById('@Html.IdFor(m => m)'),
        document.getElementById('@Html.IdFor(m => m)-ModalBody'),
        '@Url.Action("GetMediaItem", "Admin", new { area = "OrchardCore.Media" })',
        @(settings.Multiple ? "true" : "false"));
</script>


<div class="mediafield-editor" id="@Html.IdFor(m => m)" data-for="@Html.IdFor(m => m.Paths)">
    <div class="media-field">
        <fieldset class="form-group">
            <label asp-for="Paths">@Model.PartFieldDefinition.DisplayName()</label>
            @if (!string.IsNullOrWhiteSpace(settings.Hint))
            {
                <span class="hint">@settings.Hint</span>
            }

            <input asp-for="Paths" type="hidden" class="paths" :value="paths" data-init="@Model.Paths" />

            <nav class="media-field-toolbar" v-cloak>
                <div class="btn-group">
                    <button type="button" class="btn btn-secondary btn-sm" :disabled="mediaItems.length < 1" v-on:click="smallThumbs = !smallThumbs">
                        <span v-show="!smallThumbs" title="@T["Small Thumbs"]"><i class="fa fa-compress"></i></span>
                        <span v-show="smallThumbs" title="@T["Large Thumbs"]"><i class="fa fa-expand"></i></span>
                    </button>
                    <a href="javascript:;" v-show="canAddMedia" v-on:click="showModal" class="btn btn-secondary btn-sm"><i class="fa fa-plus"></i></a>
                    <a href="javascript:;" v-on:click="removeSelected" class="btn btn-secondary btn-sm" v-bind:class="{ disabled : !selectedMedia }"><i class="fa fa-trash"></i></a>
                </div>
                <div  class="selected-media-name">
                    <code class="text-right" v-if="selectedMedia">@T["{{{{ selectedMedia.name }}}} ({{{{ isNaN(fileSize)? 0 : fileSize }}}} KB)"]</code>
                </div>
            </nav>

        </fieldset>
        <fieldset class="form-group">
<<<<<<< HEAD
            <media-field-thumbs-container :media-items="mediaItems"
                                          :thumb-size="thumbSize"
                                          :selected-media="selectedMedia">
            </media-field-thumbs-container>
                                    <i v-else class="fa fa-file-o fa-lg" :data-mime="media.mime"></i>
=======
                <div id="mediaContainerMain" v-cloak>
                    <draggable :list="mediaItems" element="ol" class="row media-items-grid">
                        <li v-for="media in mediaItems"
                            :key="media.name"
                            class="media-container-main-list-item card"
                            :style="{width: thumbSize + 2 + 'px'}"
                            :class="{selected: selectedMedia == media}"
                            v-on:click="selectMedia(media)">
                            <div v-if="media.mediaPath!== 'not-found'">
                                <div class="thumb-container" :style="{height: thumbSize + 'px'}" >
                                    <img v-if="media.mime.startsWith('image')" 
                                         :src="media.url + '?width=' + thumbSize + '&height=' + thumbSize" 
                                         :data-mime="media.mime"
                                         :style="{maxHeight: thumbSize + 'px', maxWidth: thumbSize + 'px'}"/>
                                    <i v-else class="fa fa-file-o fa-lg" :data-mime="media.mime"></i>
                                </div>
                                <div class="media-container-main-item-title card-body">
                                    <a href="javascript:;" class="btn btn-light btn-sm float-right inline-media-button" 
                                       v-on:click.stop="selectAndDeleteMedia(media)"><i class="fa fa-trash"></i></a>
                                    <span class="media-filename card-text small" :title="media.mediaPath">{{media.name}}</span>                                    
                                </div>
                            </div>
                            <div v-else>
                                <div class="thumb-container flex-column" :style="{height: thumbSize + 'px'}">
                                    <i class="fa fa-ban text-danger d-block"></i>
                                    <span class="text-danger small d-block">@T["Not Found"]</span>
                                    <span class="text-danger small d-block text-center">@T["It will be discarded on saving"]</span>
                                </div>
                                <div class="media-container-main-item-title card-body">
                                    <a href="javascript:;" class="btn btn-light btn-sm float-right inline-media-button"
                                       v-on:click.stop="selectAndDeleteMedia(media)"><i class="fa fa-trash"></i></a>
                                    <span class="media-filename card-text small text-danger" :title="media.name">{{media.name}}</span>
                                </div>
                                
                            </div>
                        </li>
                    </draggable>
                </div>
>>>>>>> ff4673b4
        </fieldset>
    </div>
</div>

<div class="modal" id="@Html.IdFor(m => m)-ModalBody">
    <div class="modal-dialog modal-lg media-modal" role="document">
        <div class="modal-content">
            <div class="modal-header">
                <h5 class="modal-title">@T["Select Media"]</h5>
                <button type="button" class="close" data-dismiss="modal" aria-label="Close">
                    <span aria-hidden="true">&times;</span>
                </button>
            </div>
            <div class="modal-body">
            </div>
            <div class="modal-footer">
                <button type="button" class="btn btn-primary mediaFieldSelectButton">@T["OK"]</button>
                <button type="button" class="btn btn-secondary" data-dismiss="modal">@T["Cancel"]</button>
            </div>
        </div>
    </div>
</div>

<partial name="Shared/MediaFieldEditLocalization.cshtml" /><|MERGE_RESOLUTION|>--- conflicted
+++ resolved
@@ -46,52 +46,10 @@
 
         </fieldset>
         <fieldset class="form-group">
-<<<<<<< HEAD
             <media-field-thumbs-container :media-items="mediaItems"
                                           :thumb-size="thumbSize"
                                           :selected-media="selectedMedia">
             </media-field-thumbs-container>
-                                    <i v-else class="fa fa-file-o fa-lg" :data-mime="media.mime"></i>
-=======
-                <div id="mediaContainerMain" v-cloak>
-                    <draggable :list="mediaItems" element="ol" class="row media-items-grid">
-                        <li v-for="media in mediaItems"
-                            :key="media.name"
-                            class="media-container-main-list-item card"
-                            :style="{width: thumbSize + 2 + 'px'}"
-                            :class="{selected: selectedMedia == media}"
-                            v-on:click="selectMedia(media)">
-                            <div v-if="media.mediaPath!== 'not-found'">
-                                <div class="thumb-container" :style="{height: thumbSize + 'px'}" >
-                                    <img v-if="media.mime.startsWith('image')" 
-                                         :src="media.url + '?width=' + thumbSize + '&height=' + thumbSize" 
-                                         :data-mime="media.mime"
-                                         :style="{maxHeight: thumbSize + 'px', maxWidth: thumbSize + 'px'}"/>
-                                    <i v-else class="fa fa-file-o fa-lg" :data-mime="media.mime"></i>
-                                </div>
-                                <div class="media-container-main-item-title card-body">
-                                    <a href="javascript:;" class="btn btn-light btn-sm float-right inline-media-button" 
-                                       v-on:click.stop="selectAndDeleteMedia(media)"><i class="fa fa-trash"></i></a>
-                                    <span class="media-filename card-text small" :title="media.mediaPath">{{media.name}}</span>                                    
-                                </div>
-                            </div>
-                            <div v-else>
-                                <div class="thumb-container flex-column" :style="{height: thumbSize + 'px'}">
-                                    <i class="fa fa-ban text-danger d-block"></i>
-                                    <span class="text-danger small d-block">@T["Not Found"]</span>
-                                    <span class="text-danger small d-block text-center">@T["It will be discarded on saving"]</span>
-                                </div>
-                                <div class="media-container-main-item-title card-body">
-                                    <a href="javascript:;" class="btn btn-light btn-sm float-right inline-media-button"
-                                       v-on:click.stop="selectAndDeleteMedia(media)"><i class="fa fa-trash"></i></a>
-                                    <span class="media-filename card-text small text-danger" :title="media.name">{{media.name}}</span>
-                                </div>
-                                
-                            </div>
-                        </li>
-                    </draggable>
-                </div>
->>>>>>> ff4673b4
         </fieldset>
     </div>
 </div>

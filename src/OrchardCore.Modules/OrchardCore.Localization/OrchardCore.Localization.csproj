--- conflicted
+++ resolved
@@ -5,12 +5,7 @@
   </PropertyGroup>
 
   <ItemGroup>
-<<<<<<< HEAD
     <FrameworkReference Include="Microsoft.AspNetCore.App" />
-=======
-    <PackageReference Include="Microsoft.AspNetCore.Mvc" />
-    <PackageReference Include="Microsoft.AspNetCore.Mvc.Localization" />
->>>>>>> 37a8a060
   </ItemGroup>
 
   <ItemGroup>

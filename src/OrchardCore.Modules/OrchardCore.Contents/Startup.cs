--- conflicted
+++ resolved
@@ -121,11 +121,7 @@
             routes.MapAreaControllerRoute(
                 name: "ListContentItems",
                 areaName: "OrchardCore.Contents",
-<<<<<<< HEAD
-                pattern: "Admin/Contents/ContentItems/{typeId?}",
-=======
-                template: "Admin/Contents/ContentItems/{contentTypeId?}",
->>>>>>> 37a8a060
+                pattern: "Admin/Contents/ContentItems/{contentTypeId?}",
                 defaults: new { controller = "Admin", action = "List" }
             );
         }

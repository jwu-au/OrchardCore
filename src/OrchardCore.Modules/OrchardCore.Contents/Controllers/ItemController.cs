using Microsoft.AspNetCore.Authorization;
using Microsoft.AspNetCore.Mvc;
using Newtonsoft.Json.Linq;
using OrchardCore.ContentManagement;
using OrchardCore.ContentManagement.Display;
using OrchardCore.DisplayManagement.ModelBinding;
using System.Threading.Tasks;

namespace OrchardCore.Contents.Controllers
{
    public class ItemController : Controller
    {
        private readonly IContentManager _contentManager;
        private readonly IContentItemDisplayManager _contentItemDisplayManager;
        private readonly IAuthorizationService _authorizationService;
        private readonly IUpdateModelAccessor _updateModelAccessor;

        public ItemController(
            IContentManager contentManager,
            IContentItemDisplayManager contentItemDisplayManager,
            IAuthorizationService authorizationService,
            IUpdateModelAccessor updateModelAccessor)
        {
            _authorizationService = authorizationService;
            _contentItemDisplayManager = contentItemDisplayManager;
            _contentManager = contentManager;
            _updateModelAccessor = updateModelAccessor;
        }

        public async Task<IActionResult> Display(string contentItemId, string jsonPath)
        {
            if (contentItemId == null)
            {
                return NotFound();
            }

            var contentItem = await _contentManager.GetAsync(contentItemId);

            if (contentItem == null)
            {
                return NotFound();
            }

            if (!await _authorizationService.AuthorizeAsync(User, Permissions.ViewContent, contentItem))
            {
                return User.Identity.IsAuthenticated ? (IActionResult)Forbid() : Challenge();
            }

<<<<<<< HEAD
            // It represents a contained content item
            if (!string.IsNullOrEmpty(jsonPath))
            {
                var root = contentItem.Content as JObject;
                contentItem = root.SelectToken(jsonPath)?.ToObject<ContentItem>();

                if (contentItem == null)
                {
                    return NotFound();
                }
            }

            var model = await _contentItemDisplayManager.BuildDisplayAsync(contentItem, this);
=======
            var model = await _contentItemDisplayManager.BuildDisplayAsync(contentItem, _updateModelAccessor.ModelUpdater);
>>>>>>> edb11074

            return View(model);
        }

        public async Task<IActionResult> Preview(string contentItemId)
        {
            if (contentItemId == null)
            {
                return NotFound();
            }

            var versionOptions = VersionOptions.Latest;

            var contentItem = await _contentManager.GetAsync(contentItemId, versionOptions);

            if (contentItem == null)
            {
                return NotFound();
            }

            if (!await _authorizationService.AuthorizeAsync(User, Permissions.PreviewContent, contentItem))
            {
                return User.Identity.IsAuthenticated ? (IActionResult)Forbid() : Challenge();
            }

            var model = await _contentItemDisplayManager.BuildDisplayAsync(contentItem, _updateModelAccessor.ModelUpdater);

            return View(model);
        }
    }
}<|MERGE_RESOLUTION|>--- conflicted
+++ resolved
@@ -46,7 +46,6 @@
                 return User.Identity.IsAuthenticated ? (IActionResult)Forbid() : Challenge();
             }
 
-<<<<<<< HEAD
             // It represents a contained content item
             if (!string.IsNullOrEmpty(jsonPath))
             {
@@ -58,11 +57,7 @@
                     return NotFound();
                 }
             }
-
-            var model = await _contentItemDisplayManager.BuildDisplayAsync(contentItem, this);
-=======
             var model = await _contentItemDisplayManager.BuildDisplayAsync(contentItem, _updateModelAccessor.ModelUpdater);
->>>>>>> edb11074
 
             return View(model);
         }

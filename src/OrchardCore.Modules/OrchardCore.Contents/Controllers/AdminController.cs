using System;
using System.Collections.Generic;
using System.Linq;
using System.Threading.Tasks;
using Microsoft.AspNetCore.Authorization;
using Microsoft.AspNetCore.Mvc;
using Microsoft.AspNetCore.Mvc.Localization;
using Microsoft.AspNetCore.Mvc.Rendering;
using Microsoft.AspNetCore.Routing;
using Microsoft.Extensions.Logging;
using OrchardCore.ContentManagement;
using OrchardCore.ContentManagement.Display;
using OrchardCore.ContentManagement.Metadata;
using OrchardCore.ContentManagement.Metadata.Models;
using OrchardCore.ContentManagement.Metadata.Settings;
using OrchardCore.ContentManagement.Records;
using OrchardCore.Contents.Services;
using OrchardCore.Contents.ViewModels;
using OrchardCore.DisplayManagement;
using OrchardCore.DisplayManagement.ModelBinding;
using OrchardCore.DisplayManagement.Notify;
using OrchardCore.Modules;
using OrchardCore.Mvc.ActionConstraints;
using OrchardCore.Navigation;
using OrchardCore.Settings;
using YesSql;
using YesSql.Services;

namespace OrchardCore.Contents.Controllers
{
    public class AdminController : Controller, IUpdateModel
    {
        private readonly IContentManager _contentManager;
        private readonly IContentDefinitionManager _contentDefinitionManager;
        private readonly ISiteService _siteService;
        private readonly ISession _session;
        private readonly IContentItemDisplayManager _contentItemDisplayManager;
        private readonly INotifier _notifier;
        private readonly IAuthorizationService _authorizationService;
        private readonly IEnumerable<IContentAdminFilter> _contentAdminFilters;

        public AdminController(
            IContentManager contentManager,
            IContentItemDisplayManager contentItemDisplayManager,
            IContentDefinitionManager contentDefinitionManager,
            ISiteService siteService,
            INotifier notifier,
            ISession session,
            IShapeFactory shapeFactory,
            ILogger<AdminController> logger,
            IHtmlLocalizer<AdminController> localizer,
            IAuthorizationService authorizationService,
            IEnumerable<IContentAdminFilter> contentAdminFilters
            )
        {
            _contentAdminFilters = contentAdminFilters;
            _authorizationService = authorizationService;
            _notifier = notifier;
            _contentItemDisplayManager = contentItemDisplayManager;
            _session = session;
            _siteService = siteService;
            _contentManager = contentManager;
            _contentDefinitionManager = contentDefinitionManager;

            T = localizer;
            New = shapeFactory;
            Logger = logger;
        }

        public IHtmlLocalizer T { get; }
        public dynamic New { get; set; }

        public ILogger Logger { get; set; }

        [HttpGet]
        public async Task<IActionResult> List(ListContentsViewModel model, PagerParameters pagerParameters, string contentTypeName = "")
        {
            var siteSettings = await _siteService.GetSiteSettingsAsync();
            var pager = new Pager(pagerParameters, siteSettings.PageSize);

            var query = _session.Query<ContentItem, ContentItemIndex>();

<<<<<<< HEAD
            if (!String.IsNullOrEmpty(model.DisplayText))
=======
            if (!string.IsNullOrEmpty(model.Options.DisplayText))
>>>>>>> 1f927b21
            {
                query = query.With<ContentItemIndex>(x => x.DisplayText.Contains(model.Options.DisplayText));
            }

            switch (model.Options.ContentsStatus)
            {
                case ContentsStatus.Published:
                    query = query.With<ContentItemIndex>(x => x.Published);
                    break;
                case ContentsStatus.Draft:
                    query = query.With<ContentItemIndex>(x => x.Latest && !x.Published);
                    break;
                case ContentsStatus.AllVersions:
                    query = query.With<ContentItemIndex>(x => x.Latest);
                    break;
                default:
                    query = query.With<ContentItemIndex>(x => x.Latest);
                    break;
            }

            if (contentTypeName != "")
            {
                model.Options.SelectedContentType = contentTypeName;
            }

<<<<<<< HEAD
            if (!String.IsNullOrEmpty(model.TypeName))
=======
            if (!string.IsNullOrEmpty(model.Options.SelectedContentType))
>>>>>>> 1f927b21
            {
                var contentTypeDefinition = _contentDefinitionManager.GetTypeDefinition(model.Options.SelectedContentType);
                if (contentTypeDefinition == null)
                    return NotFound();

                // We display a specific type even if it's not listable so that admin pages
                // can reuse the Content list page for specific types.
                query = query.With<ContentItemIndex>(x => x.ContentType == model.Options.SelectedContentType);
            }
            else
            {
                var listableTypes = (await GetListableTypesAsync()).Select(t => t.Name).ToArray();
                if (listableTypes.Any())
                {
                    query = query.With<ContentItemIndex>(x => x.ContentType.IsIn(listableTypes));
                }
            }

            switch (model.Options.OrderBy)
            {
                case ContentsOrder.Modified:
                    query = query.OrderByDescending(x => x.ModifiedUtc);
                    break;
                case ContentsOrder.Published:
                    query = query.OrderByDescending(cr => cr.PublishedUtc);
                    break;
                case ContentsOrder.Created:
                    query = query.OrderByDescending(cr => cr.CreatedUtc);
                    break;
                case ContentsOrder.Title:
                    query = query.OrderBy(cr => cr.DisplayText);
                    break;
                default:
                    query = query.OrderByDescending(cr => cr.ModifiedUtc);
                    break;
            }

            //if (!String.IsNullOrWhiteSpace(model.Options.SelectedCulture))
            //{
            //    query = _cultureFilter.FilterCulture(query, model.Options.SelectedCulture);
            //}

            //if (model.Options.ContentsStatus == ContentsStatus.Owner)
            //{
            //    query = query.Where<CommonPartRecord>(cr => cr.OwnerId == Services.WorkContext.CurrentUser.Id);
            //}

            //model.Options.Cultures = _cultureManager.ListCultures();

            // Invoke any service that could alter the query
            await _contentAdminFilters.InvokeAsync(x => x.FilterAsync(query, model, pagerParameters, this), Logger);

            var maxPagedCount = siteSettings.MaxPagedCount;
            if (maxPagedCount > 0 && pager.PageSize > maxPagedCount)
                pager.PageSize = maxPagedCount;

            //We prepare the pager
            var routeData = new RouteData();
<<<<<<< HEAD
            routeData.Values.Add("DisplayText", model.DisplayText);
=======
            routeData.Values.Add("DisplayText", model.Options.DisplayText);
>>>>>>> 1f927b21

            var pagerShape = (await New.Pager(pager)).TotalItemCount(maxPagedCount > 0 ? maxPagedCount : await query.CountAsync()).RouteData(routeData);
            var pageOfContentItems = await query.Skip(pager.GetStartIndex()).Take(pager.PageSize).ListAsync();

            //We prepare the content items SummaryAdmin shape
            var contentItemSummaries = new List<dynamic>();
            foreach (var contentItem in pageOfContentItems)
            {
                contentItemSummaries.Add(await _contentItemDisplayManager.BuildDisplayAsync(contentItem, this, "SummaryAdmin"));
            }

            //We populate the SelectLists
            model.Options.ContentStatuses = new List<SelectListItem>() {
                new SelectListItem() { Text = T["latest"].Value, Value = ContentsStatus.Latest.ToString() },
                new SelectListItem() { Text = T["owned by me"].Value, Value = ContentsStatus.Owner.ToString() },
                new SelectListItem() { Text = T["published"].Value, Value = ContentsStatus.Published.ToString() },
                new SelectListItem() { Text = T["unpublished"].Value, Value = ContentsStatus.Draft.ToString() },
                new SelectListItem() { Text = T["all versions"].Value, Value = ContentsStatus.AllVersions.ToString() }
            };

            model.Options.ContentSorts = new List<SelectListItem>() {
                new SelectListItem() { Text = T["recently created"].Value, Value = ContentsOrder.Created.ToString() },
                new SelectListItem() { Text = T["recently modified"].Value, Value = ContentsOrder.Modified.ToString() },
                new SelectListItem() { Text = T["recently published"].Value, Value = ContentsOrder.Published.ToString() },
                new SelectListItem() { Text = T["title"].Value, Value = ContentsOrder.Title.ToString() }
            };

            model.Options.ContentsBulkAction = new List<SelectListItem>() {
                new SelectListItem() { Text = T["Publish Now"].Value, Value = ContentsBulkAction.PublishNow.ToString() },
                new SelectListItem() { Text = T["Unpublish"].Value, Value = ContentsBulkAction.Unpublish.ToString() },
                new SelectListItem() { Text = T["Delete"].Value, Value = ContentsBulkAction.Remove.ToString() }
            };

            var ContentTypeOptions = (await GetListableTypesAsync())
                .Select(ctd => new KeyValuePair<string, string>(ctd.Name, ctd.DisplayName))
                .ToList().OrderBy(kvp => kvp.Value);

            model.Options.ContentTypeOptions = new List<SelectListItem>();
            model.Options.ContentTypeOptions.Add(new SelectListItem() { Text = T["All content types"].Value, Value = "" });
            foreach (var option in ContentTypeOptions)
            {
                model.Options.ContentTypeOptions.Add(new SelectListItem() { Text = option.Value, Value = option.Key });
            }

            var viewModel = new ListContentsViewModel
            {
                ContentItems = contentItemSummaries,
                Pager = pagerShape,
                Options = model.Options
            };

            return View(viewModel);
        }

        [HttpPost, ActionName("List")]
        [FormValueRequired("submit.Filter")]
        public ActionResult ListFilterPOST(ListContentsViewModel model)
        {
            return RedirectToAction("List", new RouteValueDictionary {
                { "Options.SelectedCulture", model.Options.SelectedCulture },
                { "Options.OrderBy", model.Options.OrderBy },
                { "Options.ContentsStatus", model.Options.ContentsStatus },
                { "Options.SelectedContentType", model.Options.SelectedContentType },
                { "Options.DisplayText", model.Options.DisplayText }
            });
        }

        [HttpPost, ActionName("List")]
        [FormValueRequired("submit.BulkAction")]
        public async Task<ActionResult> ListPOST(ContentOptions options, IEnumerable<int> itemIds)
        {
            if (itemIds?.Count() > 0)
            {
                var checkedContentItems = await _session.Query<ContentItem, ContentItemIndex>().Where(x => x.DocumentId.IsIn(itemIds) && x.Latest).ListAsync();
                switch (options.BulkAction)
                {
                    case ContentsBulkAction.None:
                        break;
                    case ContentsBulkAction.PublishNow:
                        foreach (var item in checkedContentItems)
                        {
                            if (!await _authorizationService.AuthorizeAsync(User, Permissions.PublishContent, item))
                            {
                                _notifier.Warning(T["Couldn't publish selected content."]);
                                _session.Cancel();
                                return Unauthorized();
                            }

                            await _contentManager.PublishAsync(item);
                        }
                        _notifier.Success(T["Content successfully published."]);
                        break;
                    case ContentsBulkAction.Unpublish:
                        foreach (var item in checkedContentItems)
                        {
                            if (!await _authorizationService.AuthorizeAsync(User, Permissions.PublishContent, item))
                            {
                                _notifier.Warning(T["Couldn't unpublish selected content."]);
                                _session.Cancel();
                                return Unauthorized();
                            }

                            await _contentManager.UnpublishAsync(item);
                        }
                        _notifier.Success(T["Content successfully unpublished."]);
                        break;
                    case ContentsBulkAction.Remove:
                        foreach (var item in checkedContentItems)
                        {
                            if (!await _authorizationService.AuthorizeAsync(User, Permissions.DeleteContent, item))
                            {
                                _notifier.Warning(T["Couldn't remove selected content."]);
                                _session.Cancel();
                                return Unauthorized();
                            }

                            await _contentManager.RemoveAsync(item);
                        }
                        _notifier.Success(T["Content successfully removed."]);
                        break;
                    default:
                        throw new ArgumentOutOfRangeException();
                }
            }
<<<<<<< HEAD
            return listable;
        }

        //[HttpPost, ActionName("List")]
        //[Mvc.FormValueRequired("submit.Filter")]
        //public ActionResult ListFilterPOST(ContentOptions options)
        //{
        //    var routeValues = ControllerContext.RouteData.Values;
        //    if (options != null)
        //    {
        //        routeValues["Options.SelectedCulture"] = options.SelectedCulture; //todo: don't hard-code the key
        //        routeValues["Options.OrderBy"] = options.OrderBy; //todo: don't hard-code the key
        //        routeValues["Options.ContentsStatus"] = options.ContentsStatus; //todo: don't hard-code the key
        //        if (GetListableTypes(false).Any(ctd => String.Equals(ctd.Name, options.SelectedFilter, StringComparison.OrdinalIgnoreCase)))
        //        {
        //            routeValues["id"] = options.SelectedFilter;
        //        }
        //        else {
        //            routeValues.Remove("id");
        //        }
        //    }

        //    return RedirectToAction("List", routeValues);
        //}
=======
>>>>>>> 1f927b21

            return RedirectToAction("List");
        }

        public async Task<IActionResult> Create(string id)
        {
            if (String.IsNullOrWhiteSpace(id))
            {
                return NotFound();
            }

            var contentItem = await _contentManager.NewAsync(id);

            // Set the current user as the owner to check for ownership permissions on creation
            contentItem.Owner = User.Identity.Name;

            if (!await _authorizationService.AuthorizeAsync(User, Permissions.EditContent, contentItem))
            {
                return Unauthorized();
            }

            var model = await _contentItemDisplayManager.BuildEditorAsync(contentItem, this, true);

            return View(model);
        }

        [HttpPost, ActionName("Create")]
        [FormValueRequired("submit.Save")]
        public Task<IActionResult> CreatePOST(string id, [Bind(Prefix = "submit.Save")] string submitSave, string returnUrl)
        {
            return CreatePOST(id, returnUrl, submitSave, contentItem =>
            {
                var typeDefinition = _contentDefinitionManager.GetTypeDefinition(contentItem.ContentType);

                _notifier.Success(String.IsNullOrWhiteSpace(typeDefinition.DisplayName)
                    ? T["Your content draft has been saved."]
                    : T["Your {0} draft has been saved.", typeDefinition.DisplayName]);

                return Task.CompletedTask;
            });
        }

        [HttpPost, ActionName("Create")]
        [FormValueRequired("submit.Publish")]
        public async Task<IActionResult> CreateAndPublishPOST(string id, [Bind(Prefix = "submit.Publish")] string submitPublish, string returnUrl)
        {
            // pass a dummy content to the authorization check to check for "own" variations
            var dummyContent = await _contentManager.NewAsync(id);

            if (!await _authorizationService.AuthorizeAsync(User, Permissions.PublishContent, dummyContent))
            {
                return Unauthorized();
            }

            return await CreatePOST(id, returnUrl, submitPublish, async contentItem =>
            {
                await _contentManager.PublishAsync(contentItem);

                var typeDefinition = _contentDefinitionManager.GetTypeDefinition(contentItem.ContentType);

                _notifier.Success(String.IsNullOrWhiteSpace(typeDefinition.DisplayName)
                    ? T["Your content has been published."]
                    : T["Your {0} has been published.", typeDefinition.DisplayName]);
            });
        }

        private async Task<IActionResult> CreatePOST(string id, string returnUrl, string submit, Func<ContentItem, Task> conditionallyPublish)
        {
            var stayOnSamePage = submit.Contains("Continue");
            var createNew = submit.Contains("CreateNew");

            var contentItem = await _contentManager.NewAsync(id);

            // Set the current user as the owner to check for ownership permissions on creation
            contentItem.Owner = User.Identity.Name;

            if (!await _authorizationService.AuthorizeAsync(User, Permissions.EditContent, contentItem))
            {
                return Unauthorized();
            }

            var model = await _contentItemDisplayManager.UpdateEditorAsync(contentItem, this, true);

            if (!ModelState.IsValid)
            {
                _session.Cancel();
                return View(model);
            }

            await _contentManager.CreateAsync(contentItem, VersionOptions.Draft);

            await conditionallyPublish(contentItem);

            if (createNew)
            {
                return RedirectToAction("Create", new RouteValueDictionary { { "id", id }, { "returnUrl", returnUrl } });
            }
            else
            {
                if (!String.IsNullOrEmpty(returnUrl) && !stayOnSamePage)
                {
                    return LocalRedirect(returnUrl);
                }

                var adminRouteValues = (await _contentManager.PopulateAspectAsync<ContentItemMetadata>(contentItem)).AdminRouteValues;

                if (!String.IsNullOrEmpty(returnUrl))
                {
                    adminRouteValues.Add("returnUrl", returnUrl);
                }

                return RedirectToRoute(adminRouteValues);
            }
        }

        public async Task<IActionResult> Display(string contentItemId)
        {
            var contentItem = await _contentManager.GetAsync(contentItemId, VersionOptions.Latest);

            if (contentItem == null)
            {
                return NotFound();
            }

            if (!await _authorizationService.AuthorizeAsync(User, Permissions.ViewContent, contentItem))
            {
                return Unauthorized();
            }

            var model = await _contentItemDisplayManager.BuildDisplayAsync(contentItem, this, "DetailAdmin");

            return View(model);
        }

        public async Task<IActionResult> Edit(string contentItemId)
        {
            var contentItem = await _contentManager.GetAsync(contentItemId, VersionOptions.Latest);

            if (contentItem == null)
                return NotFound();

            if (!await _authorizationService.AuthorizeAsync(User, Permissions.EditContent, contentItem))
            {
                return Unauthorized();
            }

            var model = await _contentItemDisplayManager.BuildEditorAsync(contentItem, this, false);

            return View(model);
        }

        [HttpPost, ActionName("Edit")]
        [FormValueRequired("submit.Save")]
        public Task<IActionResult> EditPOST(string contentItemId, [Bind(Prefix = "submit.Save")] string submitSave, string returnUrl)
        {
            return EditPOST(contentItemId, returnUrl, submitSave, contentItem =>
            {
                var typeDefinition = _contentDefinitionManager.GetTypeDefinition(contentItem.ContentType);

                _notifier.Success(String.IsNullOrWhiteSpace(typeDefinition.DisplayName)
                    ? T["Your content draft has been saved."]
                    : T["Your {0} draft has been saved.", typeDefinition.DisplayName]);

                return Task.CompletedTask;
            });
        }

        [HttpPost, ActionName("Edit")]
        [FormValueRequired("submit.Publish")]
        public async Task<IActionResult> EditAndPublishPOST(string contentItemId, [Bind(Prefix = "submit.Publish")] string submitPublish, string returnUrl)
        {
            var content = await _contentManager.GetAsync(contentItemId, VersionOptions.Latest);

            if (content == null)
            {
                return NotFound();
            }

            if (!await _authorizationService.AuthorizeAsync(User, Permissions.PublishContent, content))
            {
                return Unauthorized();
            }

            return await EditPOST(contentItemId, returnUrl, submitPublish, async contentItem =>
            {
                await _contentManager.PublishAsync(contentItem);

                var typeDefinition = _contentDefinitionManager.GetTypeDefinition(contentItem.ContentType);

                _notifier.Success(String.IsNullOrWhiteSpace(typeDefinition.DisplayName)
                    ? T["Your content has been published."]
                    : T["Your {0} has been published.", typeDefinition.DisplayName]);
            });
        }

        private async Task<IActionResult> EditPOST(string contentItemId, string returnUrl, string submit, Func<ContentItem, Task> conditionallyPublish)
        {
            var stayOnSamePage = submit.Contains("Continue");
            var createNew = submit.Contains("CreateNew");

            var contentItem = await _contentManager.GetAsync(contentItemId, VersionOptions.DraftRequired);

            if (contentItem == null)
            {
                return NotFound();
            }

            if (!await _authorizationService.AuthorizeAsync(User, Permissions.EditContent, contentItem))
            {
                return Unauthorized();
            }

            //string previousRoute = null;
            //if (contentItem.Has<IAliasAspect>() &&
            //    !String.IsNullOrWhiteSpace(returnUrl)
            //    && Request.IsLocalUrl(returnUrl)
            //    // only if the original returnUrl is the content itself
            //    && String.Equals(returnUrl, Url.ItemDisplayUrl(contentItem), StringComparison.OrdinalIgnoreCase)
            //    )
            //{
            //    previousRoute = contentItem.As<IAliasAspect>().Path;
            //}

            var model = await _contentItemDisplayManager.UpdateEditorAsync(contentItem, this, false);
            if (!ModelState.IsValid)
            {
                _session.Cancel();
                return View("Edit", model);
            }

            // The content item needs to be marked as saved in case the drivers or the handlers have
            // executed some query which would flush the saved entities inside the above UpdateEditorAsync.            
            _session.Save(contentItem);

            await conditionallyPublish(contentItem);

            if (returnUrl == null)
            {
                return RedirectToAction("Edit", new RouteValueDictionary { { "ContentItemId", contentItem.ContentItemId } });
            }
            else if (stayOnSamePage)
            {
                return RedirectToAction("Edit", new RouteValueDictionary { { "ContentItemId", contentItem.ContentItemId }, { "returnUrl", returnUrl } });
            }
            else if (createNew)
            {
                return RedirectToAction("Create", new RouteValueDictionary { { "id", contentItem.ContentType }, { "returnUrl", returnUrl } });
            }
            else
            {
                return LocalRedirect(returnUrl);
            }
        }

        [HttpPost]
        public async Task<IActionResult> Clone(string contentItemId, string returnUrl)
        {
            var contentItem = await _contentManager.GetAsync(contentItemId, VersionOptions.Latest);

            if (contentItem == null)
                return NotFound();

            if (!await _authorizationService.AuthorizeAsync(User, Permissions.CloneContent, contentItem))
            {
                return Unauthorized();
            }

            try
            {
                await _contentManager.CloneAsync(contentItem);
            }
            catch (InvalidOperationException)
            {
                _notifier.Warning(T["Could not clone the content item."]);
                return Url.IsLocalUrl(returnUrl) ? (IActionResult)LocalRedirect(returnUrl) : RedirectToAction("List");
            }

            _notifier.Information(T["Successfully cloned. The clone was saved as a draft."]);

            return Url.IsLocalUrl(returnUrl) ? (IActionResult)LocalRedirect(returnUrl) : RedirectToAction("List");
        }

        [HttpPost]
        public async Task<IActionResult> DiscardDraft(string contentItemId, string returnUrl)
        {
            var contentItem = await _contentManager.GetAsync(contentItemId, VersionOptions.Latest);

            if (contentItem == null || contentItem.Published)
            {
                return NotFound();
            }

            if (!await _authorizationService.AuthorizeAsync(User, Permissions.DeleteContent, contentItem))
            {
                return Unauthorized();
            }

            if (contentItem != null)
            {
                var typeDefinition = _contentDefinitionManager.GetTypeDefinition(contentItem.ContentType);

                await _contentManager.DiscardDraftAsync(contentItem);

                _notifier.Success(String.IsNullOrWhiteSpace(typeDefinition.DisplayName)
                    ? T["The draft has been removed."]
                    : T["The {0} draft has been removed.", typeDefinition.DisplayName]);
            }

            return Url.IsLocalUrl(returnUrl) ? (IActionResult)LocalRedirect(returnUrl) : RedirectToAction("List");
        }

        [HttpPost]
        public async Task<IActionResult> Remove(string contentItemId, string returnUrl)
        {
            var contentItem = await _contentManager.GetAsync(contentItemId, VersionOptions.Latest);

            if (!await _authorizationService.AuthorizeAsync(User, Permissions.DeleteContent, contentItem))
            {
                return Unauthorized();
            }

            if (contentItem != null)
            {
                var typeDefinition = _contentDefinitionManager.GetTypeDefinition(contentItem.ContentType);

                await _contentManager.RemoveAsync(contentItem);

                _notifier.Success(String.IsNullOrWhiteSpace(typeDefinition.DisplayName)
                    ? T["That content has been removed."]
                    : T["That {0} has been removed.", typeDefinition.DisplayName]);
            }

            return Url.IsLocalUrl(returnUrl) ? (IActionResult)LocalRedirect(returnUrl) : RedirectToAction("List");
        }

        [HttpPost]
        public async Task<IActionResult> Publish(string contentItemId, string returnUrl)
        {
            var contentItem = await _contentManager.GetAsync(contentItemId, VersionOptions.Latest);
            if (contentItem == null)
            {
                return NotFound();
            }

            if (!await _authorizationService.AuthorizeAsync(User, Permissions.PublishContent, contentItem))
            {
                return Unauthorized();
            }

            await _contentManager.PublishAsync(contentItem);

            var typeDefinition = _contentDefinitionManager.GetTypeDefinition(contentItem.ContentType);

            if (String.IsNullOrEmpty(typeDefinition.DisplayName))
            {
                _notifier.Success(T["That content has been published."]);
            }
            else
            {
                _notifier.Success(T["That {0} has been published.", typeDefinition.DisplayName]);
            }

            return Url.IsLocalUrl(returnUrl) ? (IActionResult)LocalRedirect(returnUrl) : RedirectToAction("List");
        }

        [HttpPost]
        public async Task<IActionResult> Unpublish(string contentItemId, string returnUrl)
        {
            var contentItem = await _contentManager.GetAsync(contentItemId, VersionOptions.Latest);
            if (contentItem == null)
            {
                return NotFound();
            }

            if (!await _authorizationService.AuthorizeAsync(User, Permissions.PublishContent, contentItem))
            {
                return Unauthorized();
            }

            await _contentManager.UnpublishAsync(contentItem);

            var typeDefinition = _contentDefinitionManager.GetTypeDefinition(contentItem.ContentType);

            if (String.IsNullOrEmpty(typeDefinition.DisplayName))
            {
                _notifier.Success(T["The content has been unpublished."]);
            }
            else
            {
                _notifier.Success(T["The {0} has been unpublished.", typeDefinition.DisplayName]);
            }

            return Url.IsLocalUrl(returnUrl) ? (IActionResult)LocalRedirect(returnUrl) : RedirectToAction("List");
        }

        private async Task<IEnumerable<ContentTypeDefinition>> GetCreatableTypesAsync()
        {
            var creatable = new List<ContentTypeDefinition>();
            foreach (var ctd in _contentDefinitionManager.ListTypeDefinitions())
            {
                if (ctd.Settings.ToObject<ContentTypeSettings>().Creatable)
                {
                    var authorized = await _authorizationService.AuthorizeAsync(User, Permissions.EditContent, await _contentManager.NewAsync(ctd.Name));
                    if (authorized)
                    {
                        creatable.Add(ctd);
                    }
                }
            }
            return creatable;
        }

        private async Task<IEnumerable<ContentTypeDefinition>> GetListableTypesAsync()
        {
            var listable = new List<ContentTypeDefinition>();
            foreach (var ctd in _contentDefinitionManager.ListTypeDefinitions())
            {
                if (ctd.Settings.ToObject<ContentTypeSettings>().Listable)
                {
                    var authorized = await _authorizationService.AuthorizeAsync(User, Permissions.EditContent, await _contentManager.NewAsync(ctd.Name));
                    if (authorized)
                    {
                        listable.Add(ctd);
                    }
                }
            }
            return listable;
        }

        //ActionResult ListableTypeList(int? containerId)
        //{
        //    var viewModel = Shape.ViewModel(ContentTypes: GetListableTypes(containerId.HasValue), ContainerId: containerId);

        //    return View("ListableTypeList", viewModel);
        //}
    }
}<|MERGE_RESOLUTION|>--- conflicted
+++ resolved
@@ -80,11 +80,7 @@
 
             var query = _session.Query<ContentItem, ContentItemIndex>();
 
-<<<<<<< HEAD
-            if (!String.IsNullOrEmpty(model.DisplayText))
-=======
             if (!string.IsNullOrEmpty(model.Options.DisplayText))
->>>>>>> 1f927b21
             {
                 query = query.With<ContentItemIndex>(x => x.DisplayText.Contains(model.Options.DisplayText));
             }
@@ -110,11 +106,7 @@
                 model.Options.SelectedContentType = contentTypeName;
             }
 
-<<<<<<< HEAD
-            if (!String.IsNullOrEmpty(model.TypeName))
-=======
             if (!string.IsNullOrEmpty(model.Options.SelectedContentType))
->>>>>>> 1f927b21
             {
                 var contentTypeDefinition = _contentDefinitionManager.GetTypeDefinition(model.Options.SelectedContentType);
                 if (contentTypeDefinition == null)
@@ -173,11 +165,7 @@
 
             //We prepare the pager
             var routeData = new RouteData();
-<<<<<<< HEAD
-            routeData.Values.Add("DisplayText", model.DisplayText);
-=======
             routeData.Values.Add("DisplayText", model.Options.DisplayText);
->>>>>>> 1f927b21
 
             var pagerShape = (await New.Pager(pager)).TotalItemCount(maxPagedCount > 0 ? maxPagedCount : await query.CountAsync()).RouteData(routeData);
             var pageOfContentItems = await query.Skip(pager.GetStartIndex()).Take(pager.PageSize).ListAsync();
@@ -302,33 +290,6 @@
                         throw new ArgumentOutOfRangeException();
                 }
             }
-<<<<<<< HEAD
-            return listable;
-        }
-
-        //[HttpPost, ActionName("List")]
-        //[Mvc.FormValueRequired("submit.Filter")]
-        //public ActionResult ListFilterPOST(ContentOptions options)
-        //{
-        //    var routeValues = ControllerContext.RouteData.Values;
-        //    if (options != null)
-        //    {
-        //        routeValues["Options.SelectedCulture"] = options.SelectedCulture; //todo: don't hard-code the key
-        //        routeValues["Options.OrderBy"] = options.OrderBy; //todo: don't hard-code the key
-        //        routeValues["Options.ContentsStatus"] = options.ContentsStatus; //todo: don't hard-code the key
-        //        if (GetListableTypes(false).Any(ctd => String.Equals(ctd.Name, options.SelectedFilter, StringComparison.OrdinalIgnoreCase)))
-        //        {
-        //            routeValues["id"] = options.SelectedFilter;
-        //        }
-        //        else {
-        //            routeValues.Remove("id");
-        //        }
-        //    }
-
-        //    return RedirectToAction("List", routeValues);
-        //}
-=======
->>>>>>> 1f927b21
 
             return RedirectToAction("List");
         }

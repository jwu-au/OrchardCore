--- conflicted
+++ resolved
@@ -20,8 +20,8 @@
 using OrchardCore.DisplayManagement.ModelBinding;
 using OrchardCore.DisplayManagement.Notify;
 using OrchardCore.Modules;
+using OrchardCore.Mvc.ActionConstraints;
 using OrchardCore.Navigation;
-using OrchardCore.Routing;
 using OrchardCore.Settings;
 using YesSql;
 using YesSql.Services;
@@ -165,11 +165,7 @@
 
             //We prepare the pager
             var routeData = new RouteData();
-<<<<<<< HEAD
-            routeData.Values.Add("DisplayText", model.DisplayText);
-=======
             routeData.Values.Add("DisplayText", model.Options.DisplayText);
->>>>>>> 559c1f6b
 
             var pagerShape = (await New.Pager(pager)).TotalItemCount(maxPagedCount > 0 ? maxPagedCount : await query.CountAsync()).RouteData(routeData);
             var pageOfContentItems = await query.Skip(pager.GetStartIndex()).Take(pager.PageSize).ListAsync();

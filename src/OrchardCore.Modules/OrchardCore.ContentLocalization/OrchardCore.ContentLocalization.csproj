<Project Sdk="Microsoft.NET.Sdk.Razor">

  <PropertyGroup>
    <TargetFramework>netcoreapp3.0</TargetFramework>
    <AddRazorSupportForMvc>true</AddRazorSupportForMvc>
    <LangVersion>preview</LangVersion>
  </PropertyGroup>

  <ItemGroup>
    <FrameworkReference Include="Microsoft.AspNetCore.App" />
  </ItemGroup>

  <ItemGroup>
    <ProjectReference Include="..\..\OrchardCore\OrchardCore.Apis.GraphQL.Abstractions\OrchardCore.Apis.GraphQL.Abstractions.csproj" />
    <ProjectReference Include="..\..\OrchardCore\OrchardCore.ContentLocalization.Abstractions\OrchardCore.ContentLocalization.Abstractions.csproj" />
    <ProjectReference Include="..\..\OrchardCore\OrchardCore.ContentManagement.Abstractions\OrchardCore.ContentManagement.Abstractions.csproj" />
    <ProjectReference Include="..\..\OrchardCore\OrchardCore.ContentManagement.GraphQL\OrchardCore.ContentManagement.GraphQL.csproj" />
    <ProjectReference Include="..\..\OrchardCore\OrchardCore.Contents.Core\OrchardCore.Contents.Core.csproj" />
    <ProjectReference Include="..\..\OrchardCore\OrchardCore.ContentTypes.Abstractions\OrchardCore.ContentTypes.Abstractions.csproj" />
    <ProjectReference Include="..\..\OrchardCore\OrchardCore.Data.Abstractions\OrchardCore.Data.Abstractions.csproj" />
    <ProjectReference Include="..\..\OrchardCore\OrchardCore.DisplayManagement\OrchardCore.DisplayManagement.csproj" />
    <ProjectReference Include="..\..\OrchardCore\OrchardCore.Indexing.Abstractions\OrchardCore.Indexing.Abstractions.csproj" />
    <ProjectReference Include="..\..\OrchardCore\OrchardCore.Infrastructure\OrchardCore.Infrastructure.csproj" />
    <ProjectReference Include="..\..\OrchardCore\OrchardCore.Liquid.Abstractions\OrchardCore.Liquid.Abstractions.csproj" />
    <ProjectReference Include="..\..\OrchardCore\OrchardCore.Module.Targets\OrchardCore.Module.Targets.csproj" />
    <ProjectReference Include="..\..\OrchardCore\OrchardCore.ResourceManagement\OrchardCore.ResourceManagement.csproj" />

    <ProjectReference Include="..\OrchardCore.Localization\OrchardCore.Localization.csproj" />
  </ItemGroup>

<<<<<<< HEAD
=======
  <ItemGroup>
    <PackageReference Include="Microsoft.AspNetCore.Mvc" />
    <PackageReference Include="Microsoft.Extensions.DependencyInjection.Abstractions" />
  </ItemGroup>

>>>>>>> b3508d55
</Project><|MERGE_RESOLUTION|>--- conflicted
+++ resolved
@@ -28,12 +28,4 @@
     <ProjectReference Include="..\OrchardCore.Localization\OrchardCore.Localization.csproj" />
   </ItemGroup>
 
-<<<<<<< HEAD
-=======
-  <ItemGroup>
-    <PackageReference Include="Microsoft.AspNetCore.Mvc" />
-    <PackageReference Include="Microsoft.Extensions.DependencyInjection.Abstractions" />
-  </ItemGroup>
-
->>>>>>> b3508d55
 </Project>
--- conflicted
+++ resolved
@@ -33,12 +33,7 @@
             services.AddSetup();
         }
 
-<<<<<<< HEAD
 		public override void Configure(IApplicationBuilder builder, IEndpointRouteBuilder routes, IServiceProvider serviceProvider)
-        {
-            routes.MapAreaControllerRoute(
-=======
-		public override void Configure(IApplicationBuilder app, IRouteBuilder routes, IServiceProvider serviceProvider)
         {
             var localizationOptions = serviceProvider.GetService<IOptions<RequestLocalizationOptions>>().Value;
 
@@ -57,8 +52,7 @@
 
             app.UseRequestLocalization(localizationOptions);
 
-            routes.MapAreaRoute(
->>>>>>> b3508d55
+            routes.MapAreaControllerRoute(
                 name: "Setup",
                 areaName: "OrchardCore.Setup",
                 pattern: "",

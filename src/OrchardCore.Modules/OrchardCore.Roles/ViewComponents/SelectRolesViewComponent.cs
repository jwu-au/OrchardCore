using System;
using System.Collections.Generic;
using System.Linq;
using System.Threading.Tasks;
using Microsoft.AspNetCore.Mvc;
using OrchardCore.Security.Services;

namespace OrchardCore.Roles.ViewComponents
{
    public class SelectRolesViewComponent : ViewComponent
    {
        private readonly IRoleService _roleService;

        public SelectRolesViewComponent(IRoleService roleService)
        {
            _roleService = roleService;
        }

        public async Task<IViewComponentResult> InvokeAsync(IEnumerable<string> selectedRoles, string htmlName, IEnumerable<string> except = null )
        {
            if (selectedRoles == null)
            {
                selectedRoles = new string[0];
            }
            if(except == null)
            {
                 except = new string[0];
            }

            var roleSelections = await BuildRoleSelectionsAsync(selectedRoles, except);

<<<<<<< HEAD
=======
            var roleSelections = await BuildRoleSelectionsAsync(selectedRoles);

>>>>>>> 6c04d987
            var model = new SelectRolesViewModel
            {
                HtmlName = htmlName,
                RoleSelections = roleSelections
            };

            return View(model);
        }

        private async Task<IList<Selection<string>>> BuildRoleSelectionsAsync(IEnumerable<string> selectedRoles, IEnumerable<string> except)
        {
            var roleNames = (await _roleService.GetRoleNamesAsync()).Except(except, StringComparer.OrdinalIgnoreCase);
            return roleNames.Select(x => new Selection<string>
            {
                IsSelected = selectedRoles.Contains(x),
                Item = x
            })
            .OrderBy(x => x.Item)
            .ToList();
        }
    }

    public class SelectRolesViewModel
    {
        public string HtmlName { get; set; }
        public IList<Selection<string>> RoleSelections { get; set; }
    }

    public class Selection<T>
    {
        public bool IsSelected { get; set; }
        public T Item { get; set; }
    }
}<|MERGE_RESOLUTION|>--- conflicted
+++ resolved
@@ -28,12 +28,7 @@
             }
 
             var roleSelections = await BuildRoleSelectionsAsync(selectedRoles, except);
-
-<<<<<<< HEAD
-=======
-            var roleSelections = await BuildRoleSelectionsAsync(selectedRoles);
-
->>>>>>> 6c04d987
+            
             var model = new SelectRolesViewModel
             {
                 HtmlName = htmlName,

using System;
using System.Collections.Generic;
using System.Linq;
using System.Security.Claims;
using System.Threading;
using System.Threading.Tasks;
using Microsoft.AspNetCore.Identity;
using Microsoft.Extensions.DependencyInjection;
using Microsoft.Extensions.Localization;
using Microsoft.Extensions.Logging;
using OrchardCore.Data;
using OrchardCore.Infrastructure.Cache;
using OrchardCore.Modules;
using OrchardCore.Roles.Models;
using OrchardCore.Security;

namespace OrchardCore.Roles.Services
{
    public class RoleStore : IRoleClaimStore<IRole>, IQueryableRoleStore<IRole>
    {
        private readonly IServiceProvider _serviceProvider;
        private readonly IDocumentStoreDistributedCache<IDocumentStore> _distributedCache;
        private readonly IStringLocalizer<RoleStore> S;

        private bool _updating;

        public RoleStore(
            IServiceProvider serviceProvider,
            IDocumentStoreDistributedCache<IDocumentStore> distributedCache,
            IStringLocalizer<RoleStore> stringLocalizer,
            ILogger<RoleStore> logger)
        {
            _serviceProvider = serviceProvider;
            _distributedCache = distributedCache;
            S = stringLocalizer;
            Logger = logger;
        }

        public ILogger Logger { get; }

        public IQueryable<IRole> Roles => GetRolesAsync().GetAwaiter().GetResult().Roles.AsQueryable();

        /// <summary>
        /// Loads the document from the database (or create a new one) for updating and that should not be cached.
        /// </summary>
        private Task<RolesDocument> LoadRolesAsync() => _distributedCache.LoadAsync<RolesDocument>();

        /// <summary>
        /// Gets the document from the cache (or create a new one) for sharing and that should not be updated.
        /// </summary>
        private Task<RolesDocument> GetRolesAsync() => _distributedCache.GetAsync<RolesDocument>();

        private Task UpdateRolesAsync(RolesDocument roles)
        {
            _updating = true;

            return _distributedCache.UpdateAsync(roles);
        }

        #region IRoleStore<IRole>

        public async Task<IdentityResult> CreateAsync(IRole role, CancellationToken cancellationToken)
        {
            if (role == null)
            {
                throw new ArgumentNullException(nameof(role));
            }

            var roles = await LoadRolesAsync();
            roles.Roles.Add((Role)role);
            await UpdateRolesAsync(roles);

            return IdentityResult.Success;
        }

        public async Task<IdentityResult> DeleteAsync(IRole role, CancellationToken cancellationToken)
        {
            if (role == null)
            {
                throw new ArgumentNullException(nameof(role));
            }

            var roleToRemove = (Role)role;

            if (String.Equals(roleToRemove.NormalizedRoleName, "ANONYMOUS") ||
                String.Equals(roleToRemove.NormalizedRoleName, "AUTHENTICATED"))
            {
                return IdentityResult.Failed(new IdentityError { Description = S["Can't delete system roles."] });
            }

            var roleRemovedEventHandlers = _serviceProvider.GetRequiredService<IEnumerable<IRoleRemovedEventHandler>>();
            await roleRemovedEventHandlers.InvokeAsync((handler, roleToRemove) => handler.RoleRemovedAsync(roleToRemove.RoleName), roleToRemove, Logger);

            var roles = await LoadRolesAsync();
            roleToRemove = roles.Roles.FirstOrDefault(r => r.RoleName == roleToRemove.RoleName);
            roles.Roles.Remove(roleToRemove);

            await UpdateRolesAsync(roles);

            return IdentityResult.Success;
        }

        public async Task<IRole> FindByIdAsync(string roleId, CancellationToken cancellationToken)
        {
            // While updating find a role from the loaded document being mutated.
            var roles = _updating ? await LoadRolesAsync() : await GetRolesAsync();

            var role = roles.Roles.FirstOrDefault(x => x.RoleName == roleId);

            if (role == null)
            {
                return null;
            }

            return _updating ? role : role.Clone();
        }

        public async Task<IRole> FindByNameAsync(string normalizedRoleName, CancellationToken cancellationToken)
        {
            // While updating find a role from the loaded document being mutated.
            var roles = _updating ? await LoadRolesAsync() : await GetRolesAsync();

            var role = roles.Roles.FirstOrDefault(x => x.NormalizedRoleName == normalizedRoleName);

            if (role == null)
            {
                return null;
            }

            return _updating ? role : role.Clone();
        }

        public Task<string> GetNormalizedRoleNameAsync(IRole role, CancellationToken cancellationToken)
        {
            if (role == null)
            {
                throw new ArgumentNullException(nameof(role));
            }

            return Task.FromResult(((Role)role).NormalizedRoleName);
        }

        public Task<string> GetRoleIdAsync(IRole role, CancellationToken cancellationToken)
        {
            if (role == null)
            {
                throw new ArgumentNullException(nameof(role));
            }

            return Task.FromResult(role.RoleName.ToUpperInvariant());
        }

        public Task<string> GetRoleNameAsync(IRole role, CancellationToken cancellationToken)
        {
            if (role == null)
            {
                throw new ArgumentNullException(nameof(role));
            }

            return Task.FromResult(role.RoleName);
        }

        public Task SetNormalizedRoleNameAsync(IRole role, string normalizedName, CancellationToken cancellationToken)
        {
            if (role == null)
            {
                throw new ArgumentNullException(nameof(role));
            }

            ((Role)role).NormalizedRoleName = normalizedName;

            return Task.CompletedTask;
        }

        public Task SetRoleNameAsync(IRole role, string roleName, CancellationToken cancellationToken)
        {
            if (role == null)
            {
                throw new ArgumentNullException(nameof(role));
            }

            ((Role)role).RoleName = roleName;

            return Task.CompletedTask;
        }

        public async Task<IdentityResult> UpdateAsync(IRole role, CancellationToken cancellationToken)
        {
            if (role == null)
            {
                throw new ArgumentNullException(nameof(role));
            }

            var roles = await LoadRolesAsync();
            var existingRole = roles.Roles.FirstOrDefault(x => x.RoleName == role.RoleName);
            roles.Roles.Remove(existingRole);
            roles.Roles.Add((Role)role);

            await UpdateRolesAsync(roles);

            return IdentityResult.Success;
        }

        #endregion IRoleStore<IRole>

        #region IRoleClaimStore<IRole>

        public Task AddClaimAsync(IRole role, Claim claim, CancellationToken cancellationToken = default(CancellationToken))
        {
            if (role == null)
            {
                throw new ArgumentNullException(nameof(role));
            }

            if (claim == null)
            {
                throw new ArgumentNullException(nameof(claim));
            }

            ((Role)role).RoleClaims.Add(new RoleClaim { ClaimType = claim.Type, ClaimValue = claim.Value });

            return Task.CompletedTask;
        }

        public Task<IList<Claim>> GetClaimsAsync(IRole role, CancellationToken cancellationToken = default(CancellationToken))
        {
            if (role == null)
            {
                throw new ArgumentNullException(nameof(role));
            }

            return Task.FromResult<IList<Claim>>(((Role)role).RoleClaims.Select(x => x.ToClaim()).ToList());
        }

        public Task RemoveClaimAsync(IRole role, Claim claim, CancellationToken cancellationToken = default(CancellationToken))
        {
            if (role == null)
            {
                throw new ArgumentNullException(nameof(role));
            }

            if (claim == null)
            {
                throw new ArgumentNullException(nameof(claim));
            }

            ((Role)role).RoleClaims.RemoveAll(x => x.ClaimType == claim.Type && x.ClaimValue == claim.Value);

            return Task.CompletedTask;
        }

<<<<<<< HEAD
        #endregion

        public void Dispose()
        {
        }
=======
        #endregion IRoleClaimStore<IRole>
>>>>>>> 849b7bb2
    }
}<|MERGE_RESOLUTION|>--- conflicted
+++ resolved
@@ -249,14 +249,10 @@
             return Task.CompletedTask;
         }
 
-<<<<<<< HEAD
-        #endregion
+        #endregion IRoleClaimStore<IRole>
 
         public void Dispose()
         {
         }
-=======
-        #endregion IRoleClaimStore<IRole>
->>>>>>> 849b7bb2
     }
 }
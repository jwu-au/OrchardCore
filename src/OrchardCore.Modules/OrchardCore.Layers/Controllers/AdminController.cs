--- conflicted
+++ resolved
@@ -29,15 +29,9 @@
         private readonly ILayerService _layerService;
         private readonly IAuthorizationService _authorizationService;
         private readonly ISession _session;
-<<<<<<< HEAD
         private readonly IVolatileStates _states;
-        private readonly IStringLocalizer<AdminController> S;
-        private readonly IHtmlLocalizer<AdminController> H;
-=======
-        private readonly ISignal _signal;
         private readonly IStringLocalizer S;
         private readonly IHtmlLocalizer H;
->>>>>>> 232f7bed
         private readonly INotifier _notifier;
         private readonly IUpdateModelAccessor _updateModelAccessor;
 

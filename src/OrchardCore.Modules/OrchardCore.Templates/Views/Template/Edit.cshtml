--- conflicted
+++ resolved
@@ -41,19 +41,6 @@
         <span class="hint">@T["The Liquid template."]</span>
     </div>
 
-<<<<<<< HEAD
-    <fieldset>
-        <div class="form-group">
-            <div class="btn-group">
-                <button type="submit" name="submit" class="btn btn-secondary">@T["Save"]</button>
-                <button type="button" class="btn btn-secondary dropdown-toggle dropdown-toggle-split" data-reference="parent" data-toggle="dropdown" aria-haspopup="true" aria-expanded="false">
-                    <span class="sr-only">@T["Toggle Dropdown"]</span>
-                </button>
-                <div class="dropdown-menu">
-                    <button class="dropdown-item" name="submit" type="submit" value="SaveAndContinue">@T["and continue"]</button>
-                    <button class="dropdown-item" name="submit" type="submit" value="SaveAndCreateNew">@T["and create new"]</button>
-                </div>
-=======
     <div class="form-group">
         <div class="btn-group">
             <button type="submit" name="submit" class="btn btn-secondary">@T["Save"]</button>
@@ -62,7 +49,7 @@
             </button>
             <div class="dropdown-menu">
                 <button class="dropdown-item" name="submit" type="submit" value="SaveAndContinue">@T["and continue"]</button>
->>>>>>> e8c953a1
+                <button class="dropdown-item" name="submit" type="submit" value="SaveAndCreateNew">@T["and create new"]</button>
             </div>
         </div>
 
@@ -71,15 +58,8 @@
             <a class="btn btn-secondary" href="@returnUrl">@T["Cancel"]</a>
         }
 
-<<<<<<< HEAD
-            @if (Url.IsLocalUrl(returnUrl))
-            {
-                <a class="btn btn-secondary" href="@returnUrl">@T["Cancel"]</a>
-            }
-=======
         @if (!Model.AdminTemplates)
         {
->>>>>>> e8c953a1
             <a class="btn btn-info" href="@Url.Action("Index", "Preview", new { area = "OrchardCore.Templates" })" target="_blank">@T["Preview"]</a>
         }
     </div>

using System.Collections.Generic;
using System.Linq;
using MessagePack;
using Microsoft.AspNetCore.Routing;
using Newtonsoft.Json;
using OrchardCore.Documents;

namespace OrchardCore.Settings
{
    // When updating class also update SiteSettingsDeploymentSource and SettingsStep.
    public class SiteSettings : DocumentEntity, ISite
    {
        public string BaseUrl { get; set; }
        public string Calendar { get; set; }
        public int MaxPagedCount { get; set; }
        public int MaxPageSize { get; set; }
        public int PageSize { get; set; }
        public string TimeZoneId { get; set; }
        public ResourceDebugMode ResourceDebugMode { get; set; }
        public string SiteName { get; set; }
        public string SiteSalt { get; set; }
        public string PageTitleFormat { get; set; }
        public string SuperUser { get; set; }
        public bool UseCdn { get; set; } = true;
        public string CdnBaseUrl { get; set; }

        [IgnoreMember]
        public RouteValueDictionary HomeRoute { get; set; } = new RouteValueDictionary();

        [JsonIgnore]
        public Dictionary<string, object> HomeRouteValues { get; set; }

        public bool AppendVersion { get; set; } = true;
<<<<<<< HEAD
        public string Meta { get; set; }

        // 'MessagePack' can't serialize a 'RouteValueDictionary'.
        public override void OnAfterDeserialize()
        {
            HomeRoute = new RouteValueDictionary(HomeRouteValues);
            base.OnAfterDeserialize();
        }

        public override void OnBeforeSerialize()
        {
            HomeRouteValues = HomeRoute.ToDictionary(kv => kv.Key, kv => kv.Value);
            base.OnBeforeSerialize();
        }
=======
>>>>>>> e3d75d46
    }
}<|MERGE_RESOLUTION|>--- conflicted
+++ resolved
@@ -31,8 +31,6 @@
         public Dictionary<string, object> HomeRouteValues { get; set; }
 
         public bool AppendVersion { get; set; } = true;
-<<<<<<< HEAD
-        public string Meta { get; set; }
 
         // 'MessagePack' can't serialize a 'RouteValueDictionary'.
         public override void OnAfterDeserialize()
@@ -46,7 +44,5 @@
             HomeRouteValues = HomeRoute.ToDictionary(kv => kv.Key, kv => kv.Value);
             base.OnBeforeSerialize();
         }
-=======
->>>>>>> e3d75d46
     }
 }
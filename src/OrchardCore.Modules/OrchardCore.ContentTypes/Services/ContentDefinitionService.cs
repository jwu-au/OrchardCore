--- conflicted
+++ resolved
@@ -19,14 +19,9 @@
     {
         private readonly IContentDefinitionManager _contentDefinitionManager;
         private readonly IEnumerable<IContentDefinitionEventHandler> _contentDefinitionEventHandlers;
-<<<<<<< HEAD
-        private readonly IEnumerable<ContentPart> _contentParts;
-        private readonly IEnumerable<ContentField> _contentFields;
-=======
         private readonly IEnumerable<Type> _contentPartTypes;
         private readonly IEnumerable<Type> _contentFieldTypes;
         private readonly IStringLocalizer S;
->>>>>>> 61cb83b2
 
         public ContentDefinitionService(
                 IContentDefinitionManager contentDefinitionManager,

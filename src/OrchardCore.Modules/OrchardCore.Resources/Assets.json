--- conflicted
+++ resolved
@@ -15,7 +15,6 @@
   },
   {
     "generateRTL": true,
-<<<<<<< HEAD
     "inputs": [ "../../../node_modules/bootstrap-select/dist/css/bootstrap-select.css" ],
     "output": "wwwroot/Styles/bootstrap-select.css"
   },
@@ -25,10 +24,7 @@
   },
   {
     "generateRTL": true,
-    "inputs": [ "../../../node_modules/bootstrap-slider/dist/css/bootstrap-slider.css" ],
-=======
     "inputs": [ "node_modules/bootstrap-slider/dist/css/bootstrap-slider.css" ],
->>>>>>> eab0c976
     "output": "wwwroot/Styles/bootstrap-slider.css"
   },
   {

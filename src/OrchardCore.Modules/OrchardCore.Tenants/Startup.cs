--- conflicted
+++ resolved
@@ -35,13 +35,8 @@
 
         // Run after other middlewares
         public override int Order => 10;
-<<<<<<< HEAD
-        
-        public override void Configure(IApplicationBuilder app, IEndpointRouteBuilder routes, IServiceProvider serviceProvider)
-=======
 
         public override void ConfigureServices(IServiceCollection services)
->>>>>>> b3508d55
         {
             services.AddSingleton<ITenantFileProvider>(serviceProvider =>
             {
@@ -62,7 +57,7 @@
                 return serviceProvider.GetRequiredService<ITenantFileProvider>();
             });
         }
-        public override void Configure(IApplicationBuilder app, IRouteBuilder routes, IServiceProvider serviceProvider)
+        public override void Configure(IApplicationBuilder app, IEndpointRouteBuilder routes, IServiceProvider serviceProvider)
         {
             var tenantFileProvider = serviceProvider.GetRequiredService<ITenantFileProvider>();
 

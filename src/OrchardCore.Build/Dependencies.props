--- conflicted
+++ resolved
@@ -4,23 +4,13 @@
 
   <PropertyGroup>
     <!-- Special case - this property is used by a DotNetCliToolReference -->
-<<<<<<< HEAD
-    <DotNetXunitVersion>2.4.0-beta.1.build3958</DotNetXunitVersion>
-  </PropertyGroup>
-  
-  <ItemGroup>
-    <PackageManagement Include="AspNet.Security.OAuth.Validation" Version="2.0.0-rc2-final" />
-    <PackageManagement Include="AspNet.Security.OpenIdConnect.Primitives" Version="2.0.0-rc2-final" />
-    <PackageManagement Include="Assent" Version="1.3.0" />
-    <PackageManagement Include="Castle.Core" Version="4.3.0" />
-=======
     <DotNetXunitVersion>2.3.0</DotNetXunitVersion>
   </PropertyGroup>
   
   <ItemGroup>
     <PackageManagement Include="AspNet.Security.OpenIdConnect.Primitives" Version="2.0.0-rc3-final" />
-    <PackageManagement Include="Castle.Core" Version="4.3.1" />
->>>>>>> 0b491d42
+    <PackageManagement Include="Assent" Version="1.3.0" />
+    <PackageManagement Include="Castle.Core" Version="4.2.1" />
     <PackageManagement Include="Irony.Core" Version="1.0.7" />
     <PackageManagement Include="Fluid.Core" Version="1.0.0-beta-9442" />
     <PackageManagement Include="Jint" Version="3.0.0-beta-1210" />
@@ -44,21 +34,17 @@
     <PackageManagement Include="xunit.analyzers" Version="0.8.0" />
     <PackageManagement Include="xunit" Version="2.3.1" />
     <PackageManagement Include="xunit.runner.visualstudio" Version="2.3.1" />  
-<<<<<<< HEAD
-    <PackageManagement Include="YamlDotNet" Version="4.2.1" />
-=======
     <PackageManagement Include="YamlDotNet" Version="5.0.1" />
->>>>>>> 0b491d42
     <PackageManagement Include="YesSql.Abstractions" Version="2.0.0-beta-1215" />
     <PackageManagement Include="YesSql.Core" Version="2.0.0-beta-1215" />
     <PackageManagement Include="YesSql.Provider.MySql" Version="1.0.0-beta-1215" />
     <PackageManagement Include="YesSql.Provider.PostgreSql" Version="1.0.0-beta-1215" />
     <PackageManagement Include="YesSql.Provider.SqLite" Version="1.0.0-beta-1215" />
     <PackageManagement Include="YesSql.Provider.SqlServer" Version="1.0.0-beta-1215" />
-    <PackageManagement Include="GraphQL" Version="2.0.0-alpha-923" />
+    <PackageManagement Include="GraphQL" Version="2.0.0-alpha-938" />
     <PackageManagement Include="JsonApiFramework.Server" Version="1.6.0" />
     <PackageManagement Include="Microsoft.OpenApi" Version="1.1.0-preview.3" />
-    <PackageManagement Include="NSwag.Annotations" Version="11.17.15" />
+    <PackageManagement Include="NSwag.Annotations" Version="11.17.19" />
   </ItemGroup>
 
 </Project>
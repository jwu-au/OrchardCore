--- conflicted
+++ resolved
@@ -25,11 +25,7 @@
     <PackageManagement Include="ncrontab" Version="3.3.1" />
     <PackageManagement Include="Newtonsoft.Json" Version="11.0.2" />
     <PackageManagement Include="NLog.Web.AspNetCore" Version="4.8.1" />
-<<<<<<< HEAD
-    <PackageManagement Include="NodaTime" Version="2.4.2" />
-=======
     <PackageManagement Include="NodaTime" Version="2.4.5" />
->>>>>>> 1bc9ed63
     <PackageManagement Include="OpenIddict" Version="2.0.0" />
     <PackageManagement Include="OpenIddict.Core" Version="2.0.0" />
     <PackageManagement Include="OpenIddict.EntityFrameworkCore" Version="2.0.0" />

<Project xmlns="http://schemas.microsoft.com/developer/msbuild/2003">

  <Import Project="Dependencies.AspNetCore.props" />

  <PropertyGroup>
    <!-- Special case - this property is used by a DotNetCliToolReference -->
    <DotNetXunitVersion>2.3.0</DotNetXunitVersion>
  </PropertyGroup>
  
  <ItemGroup>
    <PackageManagement Include="AspNet.Security.OpenIdConnect.Primitives" Version="2.0.0" />
    <PackageManagement Include="Castle.Core" Version="4.3.1" />
    <PackageManagement Include="Irony.Core" Version="1.0.7" />
    <PackageManagement Include="Fluid.Core" Version="1.0.0-beta-9480" />
    <PackageManagement Include="GraphQL" Version="2.4.0" />
    <PackageManagement Include="Jint" Version="3.0.0-beta-1353" />
    <PackageManagement Include="Lucene.Net" Version="4.8.0-beta00005" />
    <PackageManagement Include="Lucene.Net.Analysis.Common" Version="4.8.0-beta00005" />
    <PackageManagement Include="Lucene.Net.QueryParser" Version="4.8.0-beta00005" />
<<<<<<< HEAD
    <PackageManagement Include="Lucene.Net.Spatial" Version="4.8.0-beta00005" />
    <PackageManagement Include="Markdig" Version="0.15.2" />
    <PackageManagement Include="Microsoft.NET.Test.Sdk" Version="15.8.0" />
=======
    <PackageManagement Include="Markdig" Version="0.15.5" />
    <PackageManagement Include="Microsoft.AspNetCore.Authentication.AzureAD.UI" Version="2.2.0" />
    <PackageManagement Include="Microsoft.NET.Test.Sdk" Version="15.9.0" />
>>>>>>> d8a6e9bd
    <PackageManagement Include="MiniProfiler.AspNetCore.Mvc" Version="4.0.138" />
    <PackageManagement Include="Moq" Version="4.10.1" />
    <PackageManagement Include="Nancy" Version="2.0.0-clinteastwood" />
    <PackageManagement Include="ncrontab" Version="3.3.0" />
    <PackageManagement Include="Newtonsoft.Json" Version="11.0.2" />
    <PackageManagement Include="NLog.Web.AspNetCore" Version="4.7.0" />
    <PackageManagement Include="NodaTime" Version="2.4.2" />
    <PackageManagement Include="OpenIddict" Version="2.0.0" />
    <PackageManagement Include="OpenIddict.Core" Version="2.0.0" />
    <PackageManagement Include="OpenIddict.EntityFrameworkCore" Version="2.0.0" />
    <PackageManagement Include="Serilog" Version="2.7.1" />
    <PackageManagement Include="Serilog.AspNetCore" Version="2.1.1" />
    <PackageManagement Include="Serilog.Settings.Configuration" Version="3.0.1" />
    <PackageManagement Include="Serilog.Sinks.Console" Version="3.1.1" />
    <PackageManagement Include="Serilog.Sinks.RollingFile" Version="3.3.0" />
    <PackageManagement Include="SixLabors.ImageSharp.Web" Version="1.0.0-beta0005" />
    <PackageManagement Include="WindowsAzure.Storage" Version="9.3.3" />
    <PackageManagement Include="xunit.analyzers" Version="0.10.0" />
    <PackageManagement Include="xunit" Version="2.4.0" />
    <PackageManagement Include="xunit.runner.visualstudio" Version="2.4.0" />
    <PackageManagement Include="YamlDotNet" Version="5.3.0" />
    <PackageManagement Include="YesSql.Abstractions" Version="2.0.0-beta-1281" />
    <PackageManagement Include="YesSql.Core" Version="2.0.0-beta-1281" />
    <PackageManagement Include="YesSql.Provider.MySql" Version="1.0.0-beta-1281" />
    <PackageManagement Include="YesSql.Provider.PostgreSql" Version="1.0.0-beta-1281" />
    <PackageManagement Include="YesSql.Provider.SqLite" Version="1.0.0-beta-1281" />
    <PackageManagement Include="YesSql.Provider.SqlServer" Version="1.0.0-beta-1281" />
  </ItemGroup>

</Project><|MERGE_RESOLUTION|>--- conflicted
+++ resolved
@@ -17,15 +17,10 @@
     <PackageManagement Include="Lucene.Net" Version="4.8.0-beta00005" />
     <PackageManagement Include="Lucene.Net.Analysis.Common" Version="4.8.0-beta00005" />
     <PackageManagement Include="Lucene.Net.QueryParser" Version="4.8.0-beta00005" />
-<<<<<<< HEAD
     <PackageManagement Include="Lucene.Net.Spatial" Version="4.8.0-beta00005" />
-    <PackageManagement Include="Markdig" Version="0.15.2" />
-    <PackageManagement Include="Microsoft.NET.Test.Sdk" Version="15.8.0" />
-=======
     <PackageManagement Include="Markdig" Version="0.15.5" />
     <PackageManagement Include="Microsoft.AspNetCore.Authentication.AzureAD.UI" Version="2.2.0" />
     <PackageManagement Include="Microsoft.NET.Test.Sdk" Version="15.9.0" />
->>>>>>> d8a6e9bd
     <PackageManagement Include="MiniProfiler.AspNetCore.Mvc" Version="4.0.138" />
     <PackageManagement Include="Moq" Version="4.10.1" />
     <PackageManagement Include="Nancy" Version="2.0.0-clinteastwood" />

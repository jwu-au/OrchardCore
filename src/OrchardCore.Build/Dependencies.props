--- conflicted
+++ resolved
@@ -6,7 +6,7 @@
     <!-- Special case - this property is used by a DotNetCliToolReference -->
     <DotNetXunitVersion>2.3.0</DotNetXunitVersion>
   </PropertyGroup>
-
+  
   <ItemGroup>
     <PackageManagement Include="AspNet.Security.OpenIdConnect.Primitives" Version="2.0.0-rc3-final" />
     <PackageManagement Include="Castle.Core" Version="4.3.1" />
@@ -16,17 +16,11 @@
     <PackageManagement Include="Lucene.Net" Version="4.8.0-beta00005" />
     <PackageManagement Include="Lucene.Net.Analysis.Common" Version="4.8.0-beta00005" />
     <PackageManagement Include="Lucene.Net.QueryParser" Version="4.8.0-beta00005" />
-<<<<<<< HEAD
     <PackageManagement Include="Lucene.Net.Spatial" Version="4.8.0-beta00005" />
-    <PackageManagement Include="Markdig" Version="0.15.0" />
-    <PackageManagement Include="Microsoft.NET.Test.Sdk" Version="15.7.2" />
-    <PackageManagement Include="Moq" Version="4.8.3" />
-=======
     <PackageManagement Include="Markdig" Version="0.15.2" />
     <PackageManagement Include="Microsoft.NET.Test.Sdk" Version="15.8.0" />
     <PackageManagement Include="MiniProfiler.AspNetCore.Mvc" Version="4.0.133" />
     <PackageManagement Include="Moq" Version="4.9.0" />
->>>>>>> 6a9751e8
     <PackageManagement Include="Nancy" Version="2.0.0-clinteastwood" />
     <PackageManagement Include="ncrontab" Version="3.3.0" />
     <PackageManagement Include="Newtonsoft.Json" Version="11.0.2" />

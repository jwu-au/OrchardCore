<Project xmlns="http://schemas.microsoft.com/developer/msbuild/2003">

  <Import Project="Dependencies.AspNetCore.props" />

  <PropertyGroup>
    <!-- Special case - this property is used by a DotNetCliToolReference -->
    <DotNetXunitVersion>2.3.0</DotNetXunitVersion>
  </PropertyGroup>
  
  <ItemGroup>
    <PackageManagement Include="AspNet.Security.OpenIdConnect.Primitives" Version="2.0.0" />
    <PackageManagement Include="Castle.Core" Version="4.4.0" />
    <PackageManagement Include="Irony.Core" Version="1.0.7" />
    <PackageManagement Include="Fluid.Core" Version="1.0.0-beta-9608" />
    <PackageManagement Include="GraphQL" Version="2.4.0" />
<<<<<<< HEAD
    <PackageManagement Include="Jint" Version="3.0.0-beta-1353" />
    <PackageManagement Include="Lucene.Net" Version="4.8.0-beta00005" />
    <PackageManagement Include="Lucene.Net.Analysis.Common" Version="4.8.0-beta00005" />
    <PackageManagement Include="Lucene.Net.QueryParser" Version="4.8.0-beta00005" />
    <PackageManagement Include="Lucene.Net.Spatial" Version="4.8.0-beta00005" />
    <PackageManagement Include="Markdig" Version="0.15.5" />
    <PackageManagement Include="Microsoft.AspNetCore.Authentication.AzureAD.UI" Version="2.2.0" />
    <PackageManagement Include="Microsoft.NET.Test.Sdk" Version="15.9.0" />
    <PackageManagement Include="MiniProfiler.AspNetCore.Mvc" Version="4.0.138" />
    <PackageManagement Include="Moq" Version="4.10.1" />
    <PackageManagement Include="Nancy" Version="2.0.0-clinteastwood" />
    <PackageManagement Include="ncrontab" Version="3.3.0" />
    <PackageManagement Include="Newtonsoft.Json" Version="11.0.2" />
    <PackageManagement Include="NLog.Web.AspNetCore" Version="4.7.0" />
    <PackageManagement Include="NodaTime" Version="2.4.2" />
    <PackageManagement Include="OpenIddict" Version="2.0.0" />
    <PackageManagement Include="OpenIddict.Core" Version="2.0.0" />
    <PackageManagement Include="OpenIddict.EntityFrameworkCore" Version="2.0.0" />
    <PackageManagement Include="Serilog" Version="2.7.1" />
    <PackageManagement Include="Serilog.AspNetCore" Version="2.1.1" />
    <PackageManagement Include="Serilog.Settings.Configuration" Version="3.0.1" />
=======
    <PackageManagement Include="Jint" Version="3.0.0-beta-1598" />
    <PackageManagement Include="Lucene.Net" Version="4.8.0-beta00006" />
    <PackageManagement Include="Lucene.Net.Analysis.Common" Version="4.8.0-beta00006" />
    <PackageManagement Include="Lucene.Net.QueryParser" Version="4.8.0-beta00006" />
    <PackageManagement Include="MailKit" Version="2.3.2" />
    <PackageManagement Include="Markdig" Version="0.18.0" />
    <PackageManagement Include="Microsoft.NET.Test.Sdk" Version="16.2.0" />
    <PackageManagement Include="MiniProfiler.AspNetCore.Mvc" Version="4.1.0" />
    <PackageManagement Include="Moq" Version="4.13.1" />
    <PackageManagement Include="Nancy" Version="2.0.0" />
    <PackageManagement Include="ncrontab" Version="3.3.1" />
    <PackageManagement Include="Newtonsoft.Json" Version="12.0.2" />
    <PackageManagement Include="NLog.Web.AspNetCore" Version="4.9.0" />
    <PackageManagement Include="NodaTime" Version="2.4.7" />
    <PackageManagement Include="OpenIddict" Version="2.0.1" />
    <PackageManagement Include="OpenIddict.Core" Version="2.0.1" />
    <PackageManagement Include="OpenIddict.EntityFrameworkCore" Version="2.0.1" />
    <PackageManagement Include="OrchardCore.Translations.All" Version="1.0.0-rc1-100729" />
    <PackageManagement Include="Serilog" Version="2.9.0" />
    <PackageManagement Include="Serilog.AspNetCore" Version="3.1.0" />
    <PackageManagement Include="Serilog.Settings.Configuration" Version="3.1.0" />
>>>>>>> 24658f53
    <PackageManagement Include="Serilog.Sinks.Console" Version="3.1.1" />
    <PackageManagement Include="Serilog.Sinks.RollingFile" Version="3.3.0" />
    <PackageManagement Include="SixLabors.ImageSharp.Web" Version="1.0.0-beta0009" />
    <PackageManagement Include="Microsoft.Azure.Storage.Blob" Version="11.1.0" />
    <PackageManagement Include="xunit.analyzers" Version="0.10.0" />
    <PackageManagement Include="xunit" Version="2.4.1" />
    <PackageManagement Include="xunit.runner.visualstudio" Version="2.4.1" />
    <PackageManagement Include="YesSql.Abstractions" Version="2.0.0-beta-1457" />
    <PackageManagement Include="YesSql.Core" Version="2.0.0-beta-1457" />
    <PackageManagement Include="YesSql.Provider.MySql" Version="1.0.0-beta-1457" />
    <PackageManagement Include="YesSql.Provider.PostgreSql" Version="1.0.0-beta-1457" />
    <PackageManagement Include="YesSql.Provider.SqLite" Version="1.0.0-beta-1457" />
    <PackageManagement Include="YesSql.Provider.SqlServer" Version="1.0.0-beta-1457" />
  </ItemGroup>

</Project><|MERGE_RESOLUTION|>--- conflicted
+++ resolved
@@ -13,33 +13,14 @@
     <PackageManagement Include="Irony.Core" Version="1.0.7" />
     <PackageManagement Include="Fluid.Core" Version="1.0.0-beta-9608" />
     <PackageManagement Include="GraphQL" Version="2.4.0" />
-<<<<<<< HEAD
-    <PackageManagement Include="Jint" Version="3.0.0-beta-1353" />
-    <PackageManagement Include="Lucene.Net" Version="4.8.0-beta00005" />
-    <PackageManagement Include="Lucene.Net.Analysis.Common" Version="4.8.0-beta00005" />
-    <PackageManagement Include="Lucene.Net.QueryParser" Version="4.8.0-beta00005" />
-    <PackageManagement Include="Lucene.Net.Spatial" Version="4.8.0-beta00005" />
-    <PackageManagement Include="Markdig" Version="0.15.5" />
-    <PackageManagement Include="Microsoft.AspNetCore.Authentication.AzureAD.UI" Version="2.2.0" />
-    <PackageManagement Include="Microsoft.NET.Test.Sdk" Version="15.9.0" />
-    <PackageManagement Include="MiniProfiler.AspNetCore.Mvc" Version="4.0.138" />
-    <PackageManagement Include="Moq" Version="4.10.1" />
-    <PackageManagement Include="Nancy" Version="2.0.0-clinteastwood" />
-    <PackageManagement Include="ncrontab" Version="3.3.0" />
-    <PackageManagement Include="Newtonsoft.Json" Version="11.0.2" />
-    <PackageManagement Include="NLog.Web.AspNetCore" Version="4.7.0" />
-    <PackageManagement Include="NodaTime" Version="2.4.2" />
-    <PackageManagement Include="OpenIddict" Version="2.0.0" />
-    <PackageManagement Include="OpenIddict.Core" Version="2.0.0" />
-    <PackageManagement Include="OpenIddict.EntityFrameworkCore" Version="2.0.0" />
-    <PackageManagement Include="Serilog" Version="2.7.1" />
-    <PackageManagement Include="Serilog.AspNetCore" Version="2.1.1" />
-    <PackageManagement Include="Serilog.Settings.Configuration" Version="3.0.1" />
-=======
+    <PackageManagement Include="Lucene.Net.QueryParser" Version="4.8.0-beta00006" />
+    <PackageManagement Include="Lucene.Net.Spatial" Version="4.8.0-beta00006" />
+    <PackageManagement Include="Serilog.Settings.Configuration" Version="3.1.0" />
     <PackageManagement Include="Jint" Version="3.0.0-beta-1598" />
     <PackageManagement Include="Lucene.Net" Version="4.8.0-beta00006" />
     <PackageManagement Include="Lucene.Net.Analysis.Common" Version="4.8.0-beta00006" />
     <PackageManagement Include="Lucene.Net.QueryParser" Version="4.8.0-beta00006" />
+    <PackageManagement Include="Lucene.Net.Spatial" Version="4.8.0-beta00006" />
     <PackageManagement Include="MailKit" Version="2.3.2" />
     <PackageManagement Include="Markdig" Version="0.18.0" />
     <PackageManagement Include="Microsoft.NET.Test.Sdk" Version="16.2.0" />
@@ -57,7 +38,6 @@
     <PackageManagement Include="Serilog" Version="2.9.0" />
     <PackageManagement Include="Serilog.AspNetCore" Version="3.1.0" />
     <PackageManagement Include="Serilog.Settings.Configuration" Version="3.1.0" />
->>>>>>> 24658f53
     <PackageManagement Include="Serilog.Sinks.Console" Version="3.1.1" />
     <PackageManagement Include="Serilog.Sinks.RollingFile" Version="3.3.0" />
     <PackageManagement Include="SixLabors.ImageSharp.Web" Version="1.0.0-beta0009" />

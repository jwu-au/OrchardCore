<Project xmlns="http://schemas.microsoft.com/developer/msbuild/2003">

  <Import Project="..\..\src\OrchardCore.Build\Dependencies.AspNetCore.props" />

  <PropertyGroup>
<<<<<<< HEAD
    <!-- This value is deprecated and will be deleted in beta2 -->
    <AspNetCoreVersion>2.0.1</AspNetCoreVersion>
    <!-- 
      .NET Core automatically rolls forward the patch version to the latest available runtime, thus
      we don't need to specify a specific version (including security patches).
    -->
    <RuntimeFrameworkVersion Condition="'$(TargetFramework)'=='netcoreapp2.0'">2.0.0</RuntimeFrameworkVersion>

    <!-- Special case - this property is used by a DotNetCliToolReference -->
    <DotNetXunitVersion>2.4.0-beta.1.build3958</DotNetXunitVersion>
  </PropertyGroup>
  
  <ItemGroup>
    <PackageManagement Include="Microsoft.NET.Test.Sdk" Version="15.7.0" />
    <PackageManagement Include="xunit.analyzers" Version="0.8.0" />
    <PackageManagement Include="xunit" Version="2.4.0-beta.1.build3958" />
    <PackageManagement Include="xunit.runner.visualstudio" Version="2.4.0-beta.1.build3958" />
    <PackageManagement Include="Assent" Version="1.3.0" />
=======
    <!-- Special case - this property is used by a DotNetCliToolReference -->
    <DotNetXunitVersion>2.3.0-beta3-build3705</DotNetXunitVersion>
  </PropertyGroup>
  
  <ItemGroup>
    <PackageManagement Include="AspNet.Security.OAuth.Validation" Version="2.0.0-rc2-final" />
    <PackageManagement Include="Castle.Core" Version="4.2.1" />
    <PackageManagement Include="Irony.Core" Version="1.0.7" />
>>>>>>> b00e1da5
    <PackageManagement Include="Fluid.Core" Version="1.0.0-beta-9442" />
    <PackageManagement Include="Jint" Version="3.0.0-beta-1158" />
    <PackageManagement Include="Lucene.Net" Version="4.8.0-beta00005" />
    <PackageManagement Include="Lucene.Net.Analysis.Common" Version="4.8.0-beta00005" />
    <PackageManagement Include="Lucene.Net.QueryParser" Version="4.8.0-beta00005" />  
    <PackageManagement Include="Markdig" Version="0.15.0" />
    <PackageManagement Include="Microsoft.NET.Test.Sdk" Version="15.7.2" />
    <PackageManagement Include="Moq" Version="4.8.2" />
    <PackageManagement Include="Nancy" Version="2.0.0-clinteastwood" />
    <PackageManagement Include="ncrontab" Version="3.3.0" />
    <PackageManagement Include="Newtonsoft.Json" Version="11.0.2" />
    <PackageManagement Include="NLog.Web.AspNetCore" Version="4.5.4" />
    <PackageManagement Include="NodaTime" Version="2.3.0-beta02" />
    <PackageManagement Include="OpenIddict" Version="2.0.0-rc2-final" />
    <PackageManagement Include="OpenIddict.Core" Version="2.0.0-rc2-final" />
    <PackageManagement Include="OpenIddict.EntityFrameworkCore" Version="2.0.0-rc2-final" />
    <PackageManagement Include="SixLabors.ImageSharp" Version="1.0.0-beta0004" />
    <PackageManagement Include="SixLabors.ImageSharp.Web" Version="1.0.0-beta0003" />
<<<<<<< HEAD
    <PackageManagement Include="Markdig" Version="0.13.1" />
    <PackageManagement Include="WindowsAzure.Storage" Version="8.5.0" />
    <PackageManagement Include="GraphQL" Version="2.0.0-alpha-899" />
    <PackageManagement Include="JsonApiFramework.Server" Version="1.6.0" />
    <PackageManagement Include="Microsoft.OpenApi" Version="1.0.0" />
    <PackageManagement Include="NSwag.Annotations" Version="11.17.4" />
    <PackageManagement Include="NodaTime" Version="2.3.0-beta02" />
=======
    <PackageManagement Include="WindowsAzure.Storage" Version="9.2.0" />
    <PackageManagement Include="xunit.analyzers" Version="0.3.0" />
    <PackageManagement Include="xunit" Version="2.3.0-beta3-build3705" />
    <PackageManagement Include="xunit.runner.visualstudio" Version="2.3.0-beta3-build3705" />  
    <PackageManagement Include="YamlDotNet" Version="4.2.1" />
    <PackageManagement Include="YesSql.Abstractions" Version="2.0.0-beta-1215" />
    <PackageManagement Include="YesSql.Core" Version="2.0.0-beta-1215" />
    <PackageManagement Include="YesSql.Provider.MySql" Version="1.0.0-beta-1215" />
    <PackageManagement Include="YesSql.Provider.PostgreSql" Version="1.0.0-beta-1215" />
    <PackageManagement Include="YesSql.Provider.SqLite" Version="1.0.0-beta-1215" />
    <PackageManagement Include="YesSql.Provider.SqlServer" Version="1.0.0-beta-1215" />
>>>>>>> b00e1da5
  </ItemGroup>

</Project><|MERGE_RESOLUTION|>--- conflicted
+++ resolved
@@ -3,35 +3,15 @@
   <Import Project="..\..\src\OrchardCore.Build\Dependencies.AspNetCore.props" />
 
   <PropertyGroup>
-<<<<<<< HEAD
-    <!-- This value is deprecated and will be deleted in beta2 -->
-    <AspNetCoreVersion>2.0.1</AspNetCoreVersion>
-    <!-- 
-      .NET Core automatically rolls forward the patch version to the latest available runtime, thus
-      we don't need to specify a specific version (including security patches).
-    -->
-    <RuntimeFrameworkVersion Condition="'$(TargetFramework)'=='netcoreapp2.0'">2.0.0</RuntimeFrameworkVersion>
-
     <!-- Special case - this property is used by a DotNetCliToolReference -->
     <DotNetXunitVersion>2.4.0-beta.1.build3958</DotNetXunitVersion>
   </PropertyGroup>
   
   <ItemGroup>
-    <PackageManagement Include="Microsoft.NET.Test.Sdk" Version="15.7.0" />
-    <PackageManagement Include="xunit.analyzers" Version="0.8.0" />
-    <PackageManagement Include="xunit" Version="2.4.0-beta.1.build3958" />
-    <PackageManagement Include="xunit.runner.visualstudio" Version="2.4.0-beta.1.build3958" />
+    <PackageManagement Include="AspNet.Security.OAuth.Validation" Version="2.0.0-rc2-final" />
     <PackageManagement Include="Assent" Version="1.3.0" />
-=======
-    <!-- Special case - this property is used by a DotNetCliToolReference -->
-    <DotNetXunitVersion>2.3.0-beta3-build3705</DotNetXunitVersion>
-  </PropertyGroup>
-  
-  <ItemGroup>
-    <PackageManagement Include="AspNet.Security.OAuth.Validation" Version="2.0.0-rc2-final" />
     <PackageManagement Include="Castle.Core" Version="4.2.1" />
     <PackageManagement Include="Irony.Core" Version="1.0.7" />
->>>>>>> b00e1da5
     <PackageManagement Include="Fluid.Core" Version="1.0.0-beta-9442" />
     <PackageManagement Include="Jint" Version="3.0.0-beta-1158" />
     <PackageManagement Include="Lucene.Net" Version="4.8.0-beta00005" />
@@ -50,19 +30,10 @@
     <PackageManagement Include="OpenIddict.EntityFrameworkCore" Version="2.0.0-rc2-final" />
     <PackageManagement Include="SixLabors.ImageSharp" Version="1.0.0-beta0004" />
     <PackageManagement Include="SixLabors.ImageSharp.Web" Version="1.0.0-beta0003" />
-<<<<<<< HEAD
-    <PackageManagement Include="Markdig" Version="0.13.1" />
-    <PackageManagement Include="WindowsAzure.Storage" Version="8.5.0" />
-    <PackageManagement Include="GraphQL" Version="2.0.0-alpha-899" />
-    <PackageManagement Include="JsonApiFramework.Server" Version="1.6.0" />
-    <PackageManagement Include="Microsoft.OpenApi" Version="1.0.0" />
-    <PackageManagement Include="NSwag.Annotations" Version="11.17.4" />
-    <PackageManagement Include="NodaTime" Version="2.3.0-beta02" />
-=======
     <PackageManagement Include="WindowsAzure.Storage" Version="9.2.0" />
-    <PackageManagement Include="xunit.analyzers" Version="0.3.0" />
-    <PackageManagement Include="xunit" Version="2.3.0-beta3-build3705" />
-    <PackageManagement Include="xunit.runner.visualstudio" Version="2.3.0-beta3-build3705" />  
+    <PackageManagement Include="xunit.analyzers" Version="0.9.0" />
+    <PackageManagement Include="xunit" Version="2.4.0-beta.2.build4010" />
+    <PackageManagement Include="xunit.runner.visualstudio" Version="2.4.0-beta.2.build4010" />  
     <PackageManagement Include="YamlDotNet" Version="4.2.1" />
     <PackageManagement Include="YesSql.Abstractions" Version="2.0.0-beta-1215" />
     <PackageManagement Include="YesSql.Core" Version="2.0.0-beta-1215" />
@@ -70,7 +41,10 @@
     <PackageManagement Include="YesSql.Provider.PostgreSql" Version="1.0.0-beta-1215" />
     <PackageManagement Include="YesSql.Provider.SqLite" Version="1.0.0-beta-1215" />
     <PackageManagement Include="YesSql.Provider.SqlServer" Version="1.0.0-beta-1215" />
->>>>>>> b00e1da5
+    <PackageManagement Include="GraphQL" Version="2.0.0-alpha-912" />
+    <PackageManagement Include="JsonApiFramework.Server" Version="1.6.0" />
+    <PackageManagement Include="Microsoft.OpenApi" Version="1.1.0-preview.2" />
+    <PackageManagement Include="NSwag.Annotations" Version="11.17.13" />
   </ItemGroup>
 
 </Project>
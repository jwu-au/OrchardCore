--- conflicted
+++ resolved
@@ -165,8 +165,5 @@
         - 1.0.0-rc1: docs/releases/1.0.0-rc1.md
         - 1.0.0-beta3: docs/releases/1.0.0-beta3.md
         - 1.0.0-beta2: docs/releases/1.0.0-beta2.md
-<<<<<<< HEAD
         - 1.0.0-beta1: docs/releases/1.0.0-beta1.md
-=======
->>>>>>> fa9839f2
     